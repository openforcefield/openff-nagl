# Changelog
All notable changes to this project will be documented in this file.

The format is based on [Keep a Changelog](https://keepachangelog.com/en/1.0.0/),
and this project adheres to [Semantic Versioning](https://semver.org/spec/v2.0.0.html).

<!--
The rules for this file:
  * entries are sorted newest-first.
  * summarize sets of changes - don't reproduce every git log comment here.
  * don't ever delete anything.
  * keep the format consistent (79 char width, Y/M/D date format) and do not
    use tabs but use spaces for formatting
  * accompany each entry with github issue/PR number (Issue #xyz)
-->

<<<<<<< HEAD
## v0.4.0 -- 2024-07-18

This version adds support for lookup tables.

### Authors
- [@lilyminium]
- [@mattwthompson]
- [@j-wags]

### Added
- Support for lookup tables and entries (PR #122)
- Pins to DGL and RDKit for compatibility (PRs #117, #123)
=======
## v0.4.0

### Authors

- [@lilyminium]

### Added

- Added lookup table support (`openff.nagl.lookups.AtomPropertiesLookupTable`) (PR #122)
>>>>>>> fe5d09b4

## v0.3.8 -- 2024-04-11

This version drops pyarrow and rich as core dependencies. It also removes Python 3.9 support.

### Authors
- [@lilyminium]

## What's Changed
- Switch to plain importlib (PR #109)
- Add unprocessed methods(PR #111)
- Remove dgl config (PR #110)
- Make pyarrow optional (PR #113)
- Remove rich library (PR #115)


## v0.3.7 -- 2024-04-05

### Authors
- [@lilyminium]
- [@mattwthompson]

### Fixed
- Refactored resonance enumeration to avoid generating whole
  molecules with itertools.product where possible (PR #102, Issue #101)
- Refactored NXMolGraph.in_edges to use np.where to speed code up (PR #102, Issue #101)
- Removed Binder tooling (PR #99)


## v0.3.6 -- 2024-03-22

### Authors
- [@lilyminium]

### Fixed
- Fixed typing of conformer generation from RDKit (PR #97)

## v0.3.5 -- 2024-03-21

### Authors
<!-- GitHub usernames of contributors to this release -->
- [@Yoshanuikabundi]
- [@lilyminium]

### Fixed
- Fixes to docs and examples (Issue #92, PR #73)


## v0.3.4 -- 2024-02-15

### Authors
<!-- GitHub usernames of contributors to this release -->
- [@lilyminium]
- [@mattwthompson]

### Fixed
<!-- Bug fixes -->
- Fixed CUDA launch error (Issue #81, PR #83)
- Updated versioneer (PR #86)
- Fixed batch distribution hardcoding (Issue #80, PR #82)
- Fixed node and edge typing, adding DGL 2.0 compatibility (Issue #78, PR #79)


## v0.3.3 - 2023-12-22

### Authors
<!-- GitHub usernames of contributors to this release -->
- [@lilyminium]
- [@IAlibay]

### Fixed
<!-- Bug fixes -->
- Fixed OpenFF molecule conversion with toolkit wrappers (Issue #69, PR #71)
- Bug report templates

## v0.3.2 - 2023-10-26

### Authors
<!-- GitHub usernames of contributors to this release -->
- [@lilyminium]

### Changed
- Added documentation link in README (PR #66, Issue #63)
- Removed `capture_toolkit_warnings` usage in Molecule
  creation as OpenFF Toolkit v0.14.4 no longer needs it,
  and removed warnings filter from method (PR #65, Issue #64)

## v0.3.1 - 2023-09-08

### Authors
<!-- GitHub usernames of contributors to this release -->
- [@lilyminium]

### Changed
<!-- Changes in existing functionality -->
- Guarded openff.toolkit imports (PR #61, Issue #56)

## v0.3.0 - 2023-08-29

### Authors
<!-- GitHub usernames of contributors to this release -->
- [@lilyminium]
- [@mattwthompson]

### Reviewers
- [@lilyminium]

### Added
- Codecov coverage (PR #43)
- Multiple target objectives and configuratin files (PR #45)
- Support for pydantic v2 (PR #46)
- Added `ChemicalDomain` and model versioning (PR #54)


### Fixed
<!-- Bug fixes -->
- pytest runs (PR #44)
- documentation badge and links (PR #51, #52)

### Changed
<!-- Changes in existing functionality -->
- Major refactor to move to using Arrow databases (PR #45, PR #48)
- Removed importing `OFFMolecule` in favour of `Molecule` (PR #50, Issue #13)

### Removed
- Old `_app` and `_cli` utilities that were not well tested
  are not supported in refactor (PR #49)

## v0.2.3 - 2023-07-05

### Authors
<!-- GitHub usernames of contributors to this release -->
- [@lilyminium]
- [@Yoshanuikabundi]

### Reviewers
- [@lilyminium]

### Added
- Link to OpenFF install guide (PR #37)

### Fixed
<!-- Bug fixes -->
- Versioneer version prefix (PR #42)

### Changed
<!-- Changes in existing functionality -->
- Update examples for central examples page (PR #40)

## v0.2.2 - 2023-03-29

### Authors
<!-- GitHub usernames of contributors to this release -->
- [@lilyminium]
- [@Yoshanuikabundi]

### Reviewers
- [@lilyminium]

### Added
- `GNNModel.load` (PR #26)
- `GNNModel.save` function (PR #29)
- General documentation (PR #21, PR #33)
- Documentation of creation of custom features (PR #36)

### Fixed
<!-- Bug fixes -->
- Fix edge ordering in NXMol graph (Issue #28, PR #34)

### Changed
<!-- Changes in existing functionality -->
- Migrate away from pkg_resources to importlib_resources (PR #35)
- Expose base classes and hide metaclasses (PR #32)
- Update examples for central examples page (PR #40)

## v0.2.1 - 2023-03-02

### Authors
<!-- GitHub usernames of contributors to this release -->
- [@lilyminium]

### Reviewers
- [@mattwthompson]

### Added
- `GNNModel.load` function (PR #26)
- `convolution_dropout` and `readout_dropout` keywords to GNNModel (PR #26)

### Fixed
<!-- Bug fixes -->
- Versioneer `__version__` string (PR #25)

## v0.2.0 - 2023-02-05

### Authors
<!-- GitHub usernames of contributors to this release -->
- [@SimonBoothroyd]
- [@jthorton]
- [@mattwthompson]
- [@lilyminium]

### Added
<!-- New added features -->
- New toolkit wrappers (PR #14, PR #16)

### Fixed
<!-- Bug fixes -->

### Changed
<!-- Changes in existing functionality -->
- Refactored code so DGL is not required for install or model inference (PR #23)

### Deprecated
<!-- Soon-to-be removed features -->

### Removed
<!-- Removed features -->

[@lilyminium]: https://github.com/lilyminium
[@mattwthompson]: https://github.com/mattwthompson
[@Yoshanuikabundi]: https://github.com/Yoshanuikabundi
[@IAlibay]: https://github.com/IAlibay
[@jthorton]: https://github.com/jthorton
[@SimonBoothroyd]: https://github.com/SimonBoothroyd<|MERGE_RESOLUTION|>--- conflicted
+++ resolved
@@ -14,7 +14,6 @@
   * accompany each entry with github issue/PR number (Issue #xyz)
 -->
 
-<<<<<<< HEAD
 ## v0.4.0 -- 2024-07-18
 
 This version adds support for lookup tables.
@@ -25,19 +24,8 @@
 - [@j-wags]
 
 ### Added
-- Support for lookup tables and entries (PR #122)
-- Pins to DGL and RDKit for compatibility (PRs #117, #123)
-=======
-## v0.4.0
-
-### Authors
-
-- [@lilyminium]
-
-### Added
-
 - Added lookup table support (`openff.nagl.lookups.AtomPropertiesLookupTable`) (PR #122)
->>>>>>> fe5d09b4
+- Pins to DGL for compatibility (PR #117)
 
 ## v0.3.8 -- 2024-04-11
 
