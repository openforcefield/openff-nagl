# Changelog
All notable changes to this project will be documented in this file.

The format is based on [Keep a Changelog](https://keepachangelog.com/en/1.0.0/),
and this project adheres to [Semantic Versioning](https://semver.org/spec/v2.0.0.html).

<!--
The rules for this file:
  * entries are sorted newest-first.
  * summarize sets of changes - don't reproduce every git log comment here.
  * don't ever delete anything.
  * keep the format consistent (79 char width, Y/M/D date format) and do not
    use tabs but use spaces for formatting
  * accompany each entry with github issue/PR number (Issue #xyz)
-->

## [Unreleased]

### Authors
<!-- GitHub usernames of contributors to this release -->
- lilyminium

### Reviewers

### Added

### Fixed
<!-- Bug fixes -->
<<<<<<< HEAD
- Fixed batch distribution hardcoding (Issue #80, PR #82)
=======
- Fixed node and edge typing, adding DGL 2.0 compatibility (Issue #78, PR #79)
>>>>>>> 869993db

### Changed
<!-- Changes in existing functionality -->

### Removed


## v0.3.3 - 2023-12-22

### Authors
<!-- GitHub usernames of contributors to this release -->
- @lilyminium
- @IAlibay

### Fixed
<!-- Bug fixes -->
- Fixed OpenFF molecule conversion with toolkit wrappers (Issue #69, PR #71)
- Bug report templates

## v0.3.2 - 2023-10-26

### Authors
<!-- GitHub usernames of contributors to this release -->
- @lilyminium

### Changed
- Added documentation link in README (PR #66, Issue #63)
- Removed `capture_toolkit_warnings` usage in Molecule
  creation as OpenFF Toolkit v0.14.4 no longer needs it,
  and removed warnings filter from method (PR #65, Issue #64)

## v0.3.1 - 2023-09-08

### Authors
<!-- GitHub usernames of contributors to this release -->
- @lilyminium

### Changed
<!-- Changes in existing functionality -->
- Guarded openff.toolkit imports (PR #61, Issue #56)

## v0.3.0 - 2023-08-29

### Authors
<!-- GitHub usernames of contributors to this release -->
- @lilyminium
- @mattwthompson

### Reviewers
- @lilyminium

### Added
- Codecov coverage (PR #43)
- Multiple target objectives and configuratin files (PR #45)
- Support for pydantic v2 (PR #46)
- Added `ChemicalDomain` and model versioning (PR #54)


### Fixed
<!-- Bug fixes -->
- pytest runs (PR #44)
- documentation badge and links (PR #51, #52)

### Changed
<!-- Changes in existing functionality -->
- Major refactor to move to using Arrow databases (PR #45, PR #48)
- Removed importing `OFFMolecule` in favour of `Molecule` (PR #50, Issue #13)

### Removed
- Old `_app` and `_cli` utilities that were not well tested
  are not supported in refactor (PR #49)

## v0.2.3 - 2023-07-05

### Authors
<!-- GitHub usernames of contributors to this release -->
- @lilyminium
- @yoshanuikabundi

### Reviewers
- @lilyminium

### Added
- Link to OpenFF install guide (PR #37)

### Fixed
<!-- Bug fixes -->
- Versioneer version prefix (PR #42)

### Changed
<!-- Changes in existing functionality -->
- Update examples for central examples page (PR #40)

## v0.2.2 - 2023-03-29

### Authors
<!-- GitHub usernames of contributors to this release -->
- @lilyminium
- @yoshanuikabundi

### Reviewers
- @lilyminium

### Added
- `GNNModel.load` (PR #26)
- `GNNModel.save` function (PR #29)
- General documentation (PR #21, PR #33)
- Documentation of creation of custom features (PR #36)

### Fixed
<!-- Bug fixes -->
- Fix edge ordering in NXMol graph (Issue #28, PR #34)

### Changed
<!-- Changes in existing functionality -->
- Migrate away from pkg_resources to importlib_resources (PR #35)
- Expose base classes and hide metaclasses (PR #32)
- Update examples for central examples page (PR #40)

## v0.2.1 - 2023-03-02

### Authors
<!-- GitHub usernames of contributors to this release -->
- @lilyminium

### Reviewers
- @mattwthompson

### Added
- `GNNModel.load` function (PR #26)
- `convolution_dropout` and `readout_dropout` keywords to GNNModel (PR #26)

### Fixed
<!-- Bug fixes -->
- Versioneer `__version__` string (PR #25)

## v0.2.0 - 2023-02-05

### Authors
<!-- GitHub usernames of contributors to this release -->
- @sboothroyd
- @jthorton
- @mattwthompson
- @lilyminium

### Added
<!-- New added features -->
- New toolkit wrappers (PR #14, PR #16)

### Fixed
<!-- Bug fixes -->

### Changed
<!-- Changes in existing functionality -->
- Refactored code so DGL is not required for install or model inference (PR #23)

### Deprecated
<!-- Soon-to-be removed features -->

### Removed
<!-- Removed features --><|MERGE_RESOLUTION|>--- conflicted
+++ resolved
@@ -26,11 +26,8 @@
 
 ### Fixed
 <!-- Bug fixes -->
-<<<<<<< HEAD
 - Fixed batch distribution hardcoding (Issue #80, PR #82)
-=======
 - Fixed node and edge typing, adding DGL 2.0 compatibility (Issue #78, PR #79)
->>>>>>> 869993db
 
 ### Changed
 <!-- Changes in existing functionality -->
