--- conflicted
+++ resolved
@@ -39,12 +39,7 @@
         }
         molecule_bonds = get_openff_molecule_bond_indices(molecule)
 
-<<<<<<< HEAD
-        tensor = torch.tensor([bool(bond in ring_bonds)
-                              for bond in molecule_bonds])
-=======
         tensor = torch.tensor([bool(bond in ring_bonds) for bond in molecule_bonds])
->>>>>>> d93826c4
         return tensor
 
 
@@ -53,10 +48,6 @@
 
     def _encode(self, molecule) -> torch.Tensor:
         from openff.nagl.utils.openff import openff_to_rdkit
-<<<<<<< HEAD
-=======
-
->>>>>>> d93826c4
         rdmol = openff_to_rdkit(molecule)
 
         is_in_ring = []
