import abc
from typing import ClassVar, Dict, Generic, List, Optional, Type, TypeVar

import dgl
import dgl.nn.pytorch
import torch.nn
import torch.nn.functional

from openff.nagl.base.metaregistry import create_registry_metaclass
from openff.nagl.nn.activation import ActivationFunction
from openff.nagl.nn.base import ContainsLayersMixin

GCNLayerType = TypeVar("GCNLayerType", bound=torch.nn.Module)


# class GCNStackMeta(abc.ABCMeta):
#     """A metaclass for GCN stacks.

#     This metaclass is used to register GCN layers by name.
#     """

#     registry: ClassVar[Dict[str, Type]] = {}

#     def __init__(cls, name, bases, namespace, **kwargs):
#         super().__init__(name, bases, namespace, **kwargs)
#         if hasattr(cls, "name") and cls.name:
#             cls.registry[cls.name] = cls

#     @classmethod
#     def get_gcn_class(cls, class_name: str):
#         if isinstance(class_name, cls):
#             return class_name
#         if isinstance(type(class_name), cls):
#             return type(class_name)
#         try:
#             return cls.registry[class_name]
#         except KeyError:
#             raise ValueError(
#                 f"Unknown GCN layer type: {class_name}. "
#                 f"Supported types: {list(cls.registry.keys())}"
#             )


class GCNStackMeta(abc.ABCMeta, create_registry_metaclass("name")):
    pass


class BaseGCNStack(
    torch.nn.ModuleList,
    Generic[GCNLayerType],
    ContainsLayersMixin,
    abc.ABC,
    metaclass=GCNStackMeta,
):
    """A wrapper around a stack of GCN graph convolutional layers.

    Note:
        This class is based on the ``dgllife.model.SAGEConv`` module.
    """

    hidden_feature_sizes: List[GCNLayerType]

    @property
    @classmethod
    @abc.abstractmethod
    def name(cls) -> str:
        pass

    @property
    @classmethod
    @abc.abstractmethod
    def available_aggregator_types(cls) -> str:
        """The aggregator options to use for the GCN layers."""

    @property
    @classmethod
    @abc.abstractmethod
    def default_aggregator_type(cls) -> str:
        """The aggregator options to use for the GCN layers."""

    @property
    @classmethod
    @abc.abstractmethod
    def default_dropout(cls) -> str:
        """The aggregator options to use for the GCN layers."""

    @property
    @classmethod
    @abc.abstractmethod
    def default_activation_function(cls) -> str:
        """The aggregator options to use for the GCN layers."""

    @classmethod
    def _check_input_lengths(
        cls,
        n_layers: int,
        layer_activation_functions: Optional[List[ActivationFunction]] = None,
        layer_dropout: Optional[List[float]] = None,
        layer_aggregator_types: Optional[List[str]] = None,
    ):
        layer_activation_functions, layer_dropout = super()._check_input_lengths(
            n_layers,
            layer_activation_functions,
            layer_dropout,
        )

        if layer_aggregator_types is None:
            layer_aggregator_types = cls.default_aggregator_type
        layer_aggregator_types = cls._check_argument_input_length(
            n_layers,
            layer_aggregator_types,
            "layer_aggregator_types",
        )
        return layer_activation_functions, layer_dropout, layer_aggregator_types

    @classmethod
    def with_layers(
        cls,
        n_input_features: int,
        hidden_feature_sizes: List[int],
        layer_activation_functions: Optional[List[ActivationFunction]] = None,
        layer_dropout: Optional[List[float]] = None,
        layer_aggregator_types: Optional[List[str]] = None,
    ):
        """Create this model with layers with the specified parameters."""
        obj = cls()

        n_layers = len(hidden_feature_sizes)
        (
            layer_activation_functions,
            layer_dropout,
            layer_aggregator_types,
        ) = cls._check_input_lengths(
            n_layers,
            layer_activation_functions,
            layer_dropout,
            layer_aggregator_types,
        )

        for i in range(n_layers):
            n_output_features = hidden_feature_sizes[i]
            activation_function = layer_activation_functions[i]
            dropout = layer_dropout[i]
            aggregator_type = layer_aggregator_types[i]

            obj.append_gcn_layer(
                n_input_features=n_input_features,
                n_output_features=n_output_features,
                activation_function=activation_function,
                aggregator_type=aggregator_type,
                dropout=dropout,
            )
            n_input_features = n_output_features
        return obj

    def __init__(self, *args, **kwargs):
        super().__init__(*args, **kwargs)
        self.hidden_feature_sizes = []

    def append_gcn_layer(
        self,
        n_output_features: int,
        n_input_features: Optional[int] = None,
        aggregator_type: Optional[str] = None,
        dropout: Optional[float] = None,
        activation_function: Optional[ActivationFunction] = None,
    ):
        """Add a new layer to the stack."""
        if n_input_features is None:
            try:
                n_input_features = self.hidden_feature_sizes[-1]
            except IndexError:
                raise ValueError(
                    "Must specify n_input_features if no layers have been created yet."
                )

        self.hidden_feature_sizes.append(n_output_features)
        self.append(
            self.create_gcn_layer(
                n_input_features,
                n_output_features,
                aggregator_type,
                dropout,
                activation_function,
            )
        )

    @classmethod
    def create_gcn_layer(
        cls,
        n_input_features: int,
        n_output_features: int,
        aggregator_type: Optional[str] = None,
        dropout: Optional[float] = None,
        activation_function: Optional[ActivationFunction] = None,
        **kwargs,
    ) -> GCNLayerType:
        """Create a new GCN layer."""
        if aggregator_type is None:
            aggregator_type = cls.default_aggregator_type
        if dropout is None:
            dropout = cls.default_dropout
        if activation_function is None:
            activation_function = cls.default_activation_function
<<<<<<< HEAD
        # activation = ActivationFunction.get_value(activation_function)
        activation = ActivationFunction.get_function(activation_function)
=======
        activation = ActivationFunction.get_value(activation_function)
        # activation = ActivationFunction.get_function(activation_function)
>>>>>>> d93826c4
        return cls._create_gcn_layer(
            n_input_features=n_input_features,
            n_output_features=n_output_features,
            aggregator_type=aggregator_type,
            dropout=dropout,
            activation_function=activation,
            **kwargs,
        )

    @classmethod
    @abc.abstractmethod
    def _create_gcn_layer(
        cls,
        n_input_features: int,
        n_output_features: int,
        aggregator_type: str,
        dropout: float,
        activation_function: ActivationFunction,
        **kwargs,
    ) -> GCNLayerType:
        """A function which returns an instantiated GCN layer.

        Args:
            in_feats: Number of input node features.
            out_feats: Number of output node features.
            activation_function: The activation_function function to.
            dropout: `The dropout probability.
            aggregator_type: The aggregator type, which can be one of ``"sum"``,
                ``"max"``, ``"mean"``.
            init_eps: The initial value of epsilon.
            learn_eps: If True epsilon will be a learnable parameter.

        Returns:
            The instantiated GCN layer.
        """

    def reset_parameters(self):
        """Reinitialize model parameters."""
        for gnn in self:
            gnn.reset_parameters()

    def forward(self, graph: dgl.DGLGraph, inputs: torch.Tensor) -> torch.Tensor:
        """Update node representations.

        Args:
            graph: The batch of graphs to operate on.
            inputs: The inputs to the layers with shape=(n_nodes, in_feats).

        Returns
            The output hidden features with shape=(n_nodes, hidden_feats[-1]).
        """
        for gnn in self:
            inputs = gnn(graph, inputs)
        return inputs<|MERGE_RESOLUTION|>--- conflicted
+++ resolved
@@ -202,13 +202,8 @@
             dropout = cls.default_dropout
         if activation_function is None:
             activation_function = cls.default_activation_function
-<<<<<<< HEAD
-        # activation = ActivationFunction.get_value(activation_function)
-        activation = ActivationFunction.get_function(activation_function)
-=======
         activation = ActivationFunction.get_value(activation_function)
         # activation = ActivationFunction.get_function(activation_function)
->>>>>>> d93826c4
         return cls._create_gcn_layer(
             n_input_features=n_input_features,
             n_output_features=n_output_features,
