"""
Postprocessing functions to convert a graph representation to a predicted property
"""

import abc
from typing import ClassVar, Dict, Type, Union

import torch

from openff.nagl._base.metaregistry import create_registry_metaclass
from openff.nagl.molecule._dgl import DGLMolecule, DGLMoleculeBatch


<<<<<<< HEAD

class PostprocessLayerMeta(abc.ABCMeta, create_registry_metaclass()):
    """Metaclass for registering post-processing layers for string lookup."""

=======
class _PostprocessLayerMeta(abc.ABCMeta, create_registry_metaclass()):
>>>>>>> 36bb2ba8
    registry: ClassVar[Dict[str, Type]] = {}

    def __init__(cls, name, bases, namespace, **kwargs):
        super().__init__(name, bases, namespace, **kwargs)
        if hasattr(cls, "name") and cls.name:
            cls.registry[cls.name.lower()] = cls

    # @classmethod
    # def get_layer_class(cls, class_name: str):
    #     if isinstance(class_name, cls):
    #         return class_name
    #     if isinstance(type(class_name), cls):
    #         return type(class_name)
    #     try:
    #         return cls.registry[class_name.lower()]
    #     except KeyError:
    #         raise ValueError(
    #             f"Unknown PostprocessLayer type: {class_name}. "
    #             f"Supported types: {list(cls.registry.keys())}"
    #         )


class PostprocessLayer(torch.nn.Module, abc.ABC, metaclass=_PostprocessLayerMeta):
    """A layer to apply to the final readout of a neural network."""

    name: ClassVar[str] = ""
    n_features: ClassVar[int] = 0

    @abc.abstractmethod
    def forward(
        self, molecule: Union[DGLMolecule, DGLMoleculeBatch], inputs: torch.Tensor
    ) -> torch.Tensor:
        """Returns the post-processed input vector."""


class ComputePartialCharges(PostprocessLayer):
    """
    Maps a set of atomic electronegativity and hardness parameters to partial charges.

    References
    ----------

    1. Gilson, Michael K.; Gilson, Hillary S.R.; Potter, Michael J. "Fast
    assignment of accurate partial atomic charges: an electronegativity
    equalization method that accounts for alternate resonance forms." `Journal
    of Chemical Information and Computer Sciences
    <https://doi.org/10.1021/ci034148o>`_ 43.6 (2003): 1982-1997.

    2. Wang, Yuanqing; Fass, Josh; Stern, Chaya D.; Luo, Kun; Chodera, John
    D. "Graph Nets for Partial Charge Prediction." `arXiv:1909.07903
    [physics.comp-ph] <https://doi.org/10.48550/arXiv.1909.07903>`_
    """

    name: ClassVar[str] = "compute_partial_charges"
    n_features: ClassVar[int] = 2

    @staticmethod
    def _calculate_partial_charges(
        electronegativity: torch.Tensor,
        hardness: torch.Tensor,
        total_charge: float,
    ) -> torch.Tensor:
        """
        Equation borrowed from Wang et al's preprint on Espaloma (Eq 15)
        """

        inverse_hardness = 1.0 / hardness
        e_over_s = electronegativity * inverse_hardness
        numerator = e_over_s.sum() + total_charge
        denominator = inverse_hardness.sum()
        fraction = inverse_hardness * (numerator / denominator)

        charges = (-e_over_s + fraction).reshape(-1, 1)
        return charges

    def forward(
        self,
        molecule: Union[DGLMolecule, DGLMoleculeBatch],
        inputs: torch.Tensor,
    ) -> torch.Tensor:
        electronegativity = inputs[:, 0]
        hardness = inputs[:, 1]
        formal_charges = molecule.graph.ndata["formal_charge"]

        all_charges = []
        counter = 0
        for n_atoms, n_representations in zip(
            molecule.n_atoms_per_molecule,
            molecule.n_representations_per_molecule,
        ):
            n_atoms = int(n_atoms)
            representation_charges = []
            for i in range(n_representations):
                atom_slice = slice(counter, counter + n_atoms)
                counter += n_atoms

                charges = self._calculate_partial_charges(
                    electronegativity[atom_slice],
                    hardness[atom_slice],
                    formal_charges[atom_slice].sum(),
                )
                representation_charges.append(charges)

            mean_charges = torch.stack(representation_charges).mean(dim=0)
            all_charges.append(mean_charges)

        return torch.vstack(all_charges)<|MERGE_RESOLUTION|>--- conflicted
+++ resolved
@@ -11,14 +11,8 @@
 from openff.nagl.molecule._dgl import DGLMolecule, DGLMoleculeBatch
 
 
-<<<<<<< HEAD
-
-class PostprocessLayerMeta(abc.ABCMeta, create_registry_metaclass()):
+class _PostprocessLayerMeta(abc.ABCMeta, create_registry_metaclass()):
     """Metaclass for registering post-processing layers for string lookup."""
-
-=======
-class _PostprocessLayerMeta(abc.ABCMeta, create_registry_metaclass()):
->>>>>>> 36bb2ba8
     registry: ClassVar[Dict[str, Type]] = {}
 
     def __init__(cls, name, bases, namespace, **kwargs):
