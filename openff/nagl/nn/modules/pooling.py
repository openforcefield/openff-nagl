import abc
import functools
from typing import ClassVar, Dict, Union

import dgl
import torch.nn
from dgl.udf import EdgeBatch

from openff.nagl.dgl import DGLMolecule, DGLMoleculeBatch
from openff.nagl.nn import SequentialLayers


class PoolingLayer(torch.nn.Module, abc.ABC):
    """A convenience class for pooling together node feature vectors produced by
    a graph convolutional layer.
    """

    n_feature_columns: ClassVar[int] = 0

    @abc.abstractmethod
    def forward(self, molecule: Union[DGLMolecule, DGLMoleculeBatch]) -> torch.Tensor:
        """Returns the pooled feature vector."""


class PoolAtomFeatures(PoolingLayer):
    """A convenience class for pooling the node feature vectors produced by
    a graph convolutional layer.

    This class simply returns the features "h" from the graphs node data.
    """

    n_feature_columns: ClassVar[int] = 1

    def forward(self, molecule: Union[DGLMolecule, DGLMoleculeBatch]) -> torch.Tensor:
        return molecule.graph.ndata[molecule._graph_feature_name]


class PoolBondFeatures(PoolingLayer):
    """A convenience class for pooling the node feature vectors produced by
    a graph convolutional layer into a set of symmetric bond (edge) features.
    """

    n_feature_columns: ClassVar[int] = 2

    def __init__(self, layers: SequentialLayers):
        super().__init__()
        self.layers = layers

    @staticmethod
    def _apply_edges(
        edges: EdgeBatch, feature_name: str = "h"
    ) -> Dict[str, torch.Tensor]:
        h_u = edges.src[feature_name]
        h_v = edges.dst[feature_name]
        return {feature_name: torch.cat([h_u, h_v], 1)}

    # def _directionwise_forward(
    #     self,
    #     molecule: Union[DGLMolecule, DGLMoleculeBatch],
    #     edge_type: str = "forward",
    # ):
    #     graph = molecule.graph
    #     apply_edges = functools.partial(
    #         self._apply_edges,
    #         feature_name=molecule._graph_feature_name,
    #     )
    #     with graph.local_scope():
    #         graph.apply_edges(apply_edges, etype=edge_type)
    #         edges = graph.edges[edge_type].data[molecule._graph_feature_name]
    #     return self.layers(edges)

    def forward(self, molecule: Union[DGLMolecule, DGLMoleculeBatch]) -> torch.Tensor:
        graph = molecule.graph
        node = molecule._graph_feature_name
        apply_edges = functools.partial(
            self._apply_edges,
            feature_name=node,
        )
<<<<<<< HEAD

        with graph.local_scope():
            graph.apply_edges(apply_edges, etype=molecule._graph_forward_edge_type)
            h_forward = graph.edges[molecule._graph_forward_edge_type].data[node]
        
        with graph.local_scope():
            graph.apply_edges(apply_edges, etype=molecule._graph_backward_edge_type)
            h_reverse = graph.edges[molecule._graph_backward_edge_type].data[node]
    
=======

        with graph.local_scope():
            graph.apply_edges(apply_edges, etype=molecule._graph_forward_edge_type)
            h_forward = graph.edges[molecule._graph_forward_edge_type].data[node]

        with graph.local_scope():
            graph.apply_edges(apply_edges, etype=molecule._graph_backward_edge_type)
            h_reverse = graph.edges[molecule._graph_backward_edge_type].data[node]
>>>>>>> d93826c4

        # h_forward = self._directionwise_forward(
        #     molecule,
        #     molecule._graph_forward_edge_type,
        # )
        # h_reverse = self._directionwise_forward(
        #     molecule,
        #     molecule._graph_backward_edge_type,
        # )
        return self.layers(h_forward) + self.layers(h_reverse)<|MERGE_RESOLUTION|>--- conflicted
+++ resolved
@@ -76,17 +76,6 @@
             self._apply_edges,
             feature_name=node,
         )
-<<<<<<< HEAD
-
-        with graph.local_scope():
-            graph.apply_edges(apply_edges, etype=molecule._graph_forward_edge_type)
-            h_forward = graph.edges[molecule._graph_forward_edge_type].data[node]
-        
-        with graph.local_scope():
-            graph.apply_edges(apply_edges, etype=molecule._graph_backward_edge_type)
-            h_reverse = graph.edges[molecule._graph_backward_edge_type].data[node]
-    
-=======
 
         with graph.local_scope():
             graph.apply_edges(apply_edges, etype=molecule._graph_forward_edge_type)
@@ -95,7 +84,6 @@
         with graph.local_scope():
             graph.apply_edges(apply_edges, etype=molecule._graph_backward_edge_type)
             h_reverse = graph.edges[molecule._graph_backward_edge_type].data[node]
->>>>>>> d93826c4
 
         # h_forward = self._directionwise_forward(
         #     molecule,
