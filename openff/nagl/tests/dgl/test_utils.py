import pytest
import torch
from openff.toolkit.topology.molecule import Molecule as OFFMolecule
from torch.testing import assert_close

from openff.nagl.dgl.utils import (
    dgl_heterograph_to_homograph,
    get_openff_molecule_information,
    openff_molecule_to_base_dgl_graph,
    openff_molecule_to_dgl_graph,
    get_openff_molecule_information,
)
from openff.nagl.features import AtomConnectivity, BondIsInRing


@pytest.fixture()
def methane_dgl_heterograph():
    offmol = OFFMolecule.from_smiles("C")
    graph = openff_molecule_to_base_dgl_graph(offmol)
    return graph


def test_openff_molecule_to_base_dgl_graph(methane_dgl_heterograph):
    assert methane_dgl_heterograph.number_of_nodes() == 5
    assert methane_dgl_heterograph.number_of_edges() == 8


@pytest.mark.parametrize(
    "atom_features, bond_features",
    [
        ([], []),
        ([AtomConnectivity()], []),
        ([], [BondIsInRing()]),
        ([AtomConnectivity()], [BondIsInRing()]),
    ],
)
def test_openff_molecule_to_dgl_graph(
    openff_methane_uncharged, atom_features, bond_features
):
    graph = openff_molecule_to_dgl_graph(
        openff_methane_uncharged, atom_features, bond_features
    )
    assert graph.number_of_nodes() == 5
    assert graph.number_of_edges() == 8

    if len(atom_features):
        atom_tensor = graph.ndata["feat"]
        assert atom_tensor.shape == ((5, 4))
        expected = torch.Tensor(
            [[0, 0, 0, 1], [1, 0, 0, 0], [1, 0, 0, 0], [1, 0, 0, 0], [1, 0, 0, 0]],
        )
        assert_close(atom_tensor.type(torch.float32), expected)

    for direction in ("forward", "reverse"):
        if len(bond_features):
            bond_tensor = graph.edges[direction].data["feat"]
            assert_close(bond_tensor, torch.zeros((4, 1), dtype=bool))

        bond_orders = graph.edges[direction].data["bond_order"]
        assert_close(bond_orders, torch.ones((4,), dtype=torch.uint8))


def test_dgl_heterograph_to_homograph(methane_dgl_heterograph):
    assert methane_dgl_heterograph.number_of_nodes() == 5
    assert methane_dgl_heterograph.number_of_edges() == 8

    homograph = dgl_heterograph_to_homograph(methane_dgl_heterograph)
    assert homograph.is_homogeneous
    assert homograph.number_of_nodes() == 5
    assert homograph.number_of_edges() == 8  # 4 forward + 4 reverse
    indices_a, indices_b = homograph.edges()

    assert torch.allclose(indices_a[:4], indices_b[4:])
    assert torch.allclose(indices_b[4:], indices_a[:4])


def test_get_openff_molecule_information(openff_methane_charged):
    # from openff.nagl.tests.testing.torch import assert_equal
    from numpy.testing import assert_equal

    info = get_openff_molecule_information(openff_methane_charged)
<<<<<<< HEAD
    assert sorted(info.keys()) == ["atomic_number", "coordinates", "formal_charge", "idx"]
    assert_equal(info["idx"].numpy(), [0, 1, 2, 3, 4])
    assert_equal(info["formal_charge"].numpy(), [0, 0, 0, 0, 0])
    assert_equal(info["atomic_number"].numpy(), [6, 1, 1, 1, 1])
=======
    assert sorted(info.keys()) == ["atomic_number", "formal_charge", "idx"]
    assert_equal(info["idx"].numpy(), [0, 1, 2, 3, 4])
    assert_equal(info["formal_charge"].numpy(), [0, 0, 0, 0, 0])
    assert_equal(info["atomic_number"].numpy(), [6, 1, 1, 1, 1])
>>>>>>> d93826c4
<|MERGE_RESOLUTION|>--- conflicted
+++ resolved
@@ -79,14 +79,7 @@
     from numpy.testing import assert_equal
 
     info = get_openff_molecule_information(openff_methane_charged)
-<<<<<<< HEAD
-    assert sorted(info.keys()) == ["atomic_number", "coordinates", "formal_charge", "idx"]
-    assert_equal(info["idx"].numpy(), [0, 1, 2, 3, 4])
-    assert_equal(info["formal_charge"].numpy(), [0, 0, 0, 0, 0])
-    assert_equal(info["atomic_number"].numpy(), [6, 1, 1, 1, 1])
-=======
     assert sorted(info.keys()) == ["atomic_number", "formal_charge", "idx"]
     assert_equal(info["idx"].numpy(), [0, 1, 2, 3, 4])
     assert_equal(info["formal_charge"].numpy(), [0, 0, 0, 0, 0])
-    assert_equal(info["atomic_number"].numpy(), [6, 1, 1, 1, 1])
->>>>>>> d93826c4
+    assert_equal(info["atomic_number"].numpy(), [6, 1, 1, 1, 1])