import importlib_resources
import numpy as np
import pytest
import torch
from numpy.testing import assert_allclose

from openff.toolkit import Molecule
from openff.units import unit

from openff.nagl.nn.gcn._sage import SAGEConvStack
from openff.nagl.nn._containers import ConvolutionModule, ReadoutModule
from openff.nagl.nn._models import BaseGNNModel, GNNModel
from openff.nagl.nn._pooling import PoolAtomFeatures, PoolBondFeatures
from openff.nagl.nn.postprocess import ComputePartialCharges
from openff.nagl.nn._sequential import SequentialLayers
from openff.nagl.tests.data.files import (
    EXAMPLE_AM1BCC_MODEL_STATE_DICT,
    MODEL_CONFIG_V7,
    EXAMPLE_AM1BCC_MODEL,
)
from openff.nagl.features.atoms import (
    AtomicElement,
    AtomConnectivity,
    AtomAverageFormalCharge,
    AtomInRingOfSize,
)


@pytest.fixture()
def mock_atom_model() -> BaseGNNModel:
    convolution = ConvolutionModule(
        n_input_features=4,
        hidden_feature_sizes=[4],
        architecture="SAGEConv",
    )
    readout_layers = SequentialLayers.with_layers(
        n_input_features=4,
        hidden_feature_sizes=[2],
    )
    model = BaseGNNModel(
        convolution_module=convolution,
        readout_modules={
            "atom": ReadoutModule(
                pooling_layer=PoolAtomFeatures(),
                readout_layers=readout_layers,
                postprocess_layer=ComputePartialCharges(),
            ),
        },
        learning_rate=0.01,
    )
    return model


class TestBaseGNNModel:
    def test_init(self):
        model = BaseGNNModel(
            convolution_module=ConvolutionModule(
                n_input_features=1,
                hidden_feature_sizes=[2, 3],
                architecture="SAGEConv",
            ),
            readout_modules={
                "atom": ReadoutModule(
                    pooling_layer=PoolAtomFeatures(),
                    readout_layers=SequentialLayers.with_layers(
                        n_input_features=2,
                        hidden_feature_sizes=[2],
                        layer_activation_functions=["Identity"],
                    ),
                    postprocess_layer=ComputePartialCharges(),
                ),
                "bond": ReadoutModule(
                    pooling_layer=PoolBondFeatures(
                        layers=SequentialLayers.with_layers(
                            n_input_features=4,
                            hidden_feature_sizes=[4],
                        )
                    ),
                    readout_layers=SequentialLayers.with_layers(
                        n_input_features=4,
                        hidden_feature_sizes=[8],
                    ),
                ),
            },
            learning_rate=0.01,
        )

        assert model.convolution_module is not None
        assert isinstance(model.convolution_module, ConvolutionModule)

        assert isinstance(model.convolution_module.gcn_layers, SAGEConvStack)
        assert len(model.convolution_module.gcn_layers) == 2

        readouts = model.readout_modules
        assert all(x in readouts for x in ["atom", "bond"])

        assert isinstance(readouts["atom"].pooling_layer, PoolAtomFeatures)
        assert isinstance(readouts["bond"].pooling_layer, PoolBondFeatures)

        assert np.isclose(model.learning_rate, 0.01)

    def test_forward(self, mock_atom_model, dgl_methane):
        output = mock_atom_model.forward(dgl_methane)
        assert "atom" in output
        assert output["atom"].shape == (5, 1)

    @pytest.mark.parametrize(
        "method_name", ["training_step", "validation_step", "test_step"]
    )
    def test_step(self, mock_atom_model, method_name, dgl_methane, monkeypatch):
        def mock_forward(_):
            return {"atom": torch.tensor([[1.0, 2.0, 3.0, 4.0, 5.0]])}

        monkeypatch.setattr(mock_atom_model, "forward", mock_forward)

        loss_function = getattr(mock_atom_model, method_name)
        fake_comparison = {"atom": torch.tensor([[2.0, 3.0, 4.0, 5.0, 6.0]])}
        loss = list(loss_function((dgl_methane, fake_comparison), 0).values())[0]
        assert torch.isclose(loss, torch.tensor([1.0]))

    def test_configure_optimizers(self, mock_atom_model):
        optimizer = mock_atom_model.configure_optimizers()
        assert isinstance(optimizer, torch.optim.Adam)
        assert torch.isclose(torch.tensor(optimizer.defaults["lr"]), torch.tensor(0.01))


class TestGNNModel:
    @pytest.fixture()
    def am1bcc_model(self):
        model = GNNModel.from_yaml_file(MODEL_CONFIG_V7)
        model.load_state_dict(torch.load(EXAMPLE_AM1BCC_MODEL_STATE_DICT))
        model.eval()

        return model

    def test_init(self):
        from openff.nagl.features import atoms, bonds

        atom_features = (
            atoms.AtomicElement(["C", "O", "H", "N", "S", "F", "Br", "Cl", "I", "P"]),
            atoms.AtomConnectivity(),
            atoms.AtomAverageFormalCharge(),
            atoms.AtomHybridization(),
            atoms.AtomInRingOfSize(3),
            atoms.AtomInRingOfSize(4),
            atoms.AtomInRingOfSize(5),
            atoms.AtomInRingOfSize(6),
        )

        bond_features = (
            bonds.BondInRingOfSize(3),
            bonds.BondInRingOfSize(4),
            bonds.BondInRingOfSize(5),
            bonds.BondInRingOfSize(6),
        )

        model = GNNModel(
            convolution_architecture="SAGEConv",
            n_convolution_hidden_features=128,
            n_convolution_layers=3,
            n_readout_hidden_features=128,
            n_readout_layers=4,
            activation_function="ReLU",
            postprocess_layer="compute_partial_charges",
            readout_name=f"am1bcc-charges",
            learning_rate=0.001,
            atom_features=atom_features,
            bond_features=bond_features,
        )

    def test_to_nagl(self, am1bcc_model):
        pytest.importorskip("dgl")
        assert am1bcc_model._is_dgl
        nagl_model = am1bcc_model._as_nagl()

        original_state_dict = am1bcc_model.state_dict()
        new_state_dict = nagl_model.state_dict()
        assert original_state_dict.keys() == new_state_dict.keys()
        for key in original_state_dict.keys():
            assert torch.allclose(original_state_dict[key], new_state_dict[key])

    def test_compute_property_dgl(self, am1bcc_model, openff_methane_uncharged):
        pytest.importorskip("dgl")
        charges = am1bcc_model._compute_property_dgl(openff_methane_uncharged)
        charges = charges.detach().numpy().flatten()
        expected = np.array([-0.143774, 0.035943, 0.035943, 0.035943, 0.035943])
        assert_allclose(charges, expected, atol=1e-5)

    def test_compute_property_networkx(self, am1bcc_model, openff_methane_uncharged):
        charges = am1bcc_model._compute_property_nagl(openff_methane_uncharged)
        charges = charges.detach().numpy().flatten()
        expected = np.array([-0.143774, 0.035943, 0.035943, 0.035943, 0.035943])
        assert_allclose(charges, expected, atol=1e-5)

    def test_compute_property(self, am1bcc_model, openff_methane_uncharged):
        charges = am1bcc_model.compute_property(openff_methane_uncharged, as_numpy=True)
        expected = np.array([-0.143774, 0.035943, 0.035943, 0.035943, 0.035943])
        assert_allclose(charges, expected, atol=1e-5)

    def test_load(self, openff_methane_uncharged):
        model = GNNModel.load(EXAMPLE_AM1BCC_MODEL, eval_mode=True)
        assert isinstance(model, GNNModel)

        assert model.atom_features == [
            AtomicElement(
                categories=["C", "O", "H", "N", "S", "F", "Br", "Cl", "I", "P"]
            ),
            AtomConnectivity(categories=[1, 2, 3, 4]),
            AtomAverageFormalCharge(),
            AtomInRingOfSize(ring_size=3),
            AtomInRingOfSize(ring_size=4),
            AtomInRingOfSize(ring_size=5),
            AtomInRingOfSize(ring_size=6),
        ]

        charges = model.compute_property(openff_methane_uncharged, as_numpy=True)
<<<<<<< HEAD
        expected = np.array([-0.111393, 0.027848, 0.027848, 0.027848, 0.027848])
        assert_allclose(charges, expected, atol=1e-5)

    @pytest.mark.parametrize(
        "smiles",
        [
            "CNC",
            "CCNCO",
            "CCO",
            "CC(=O)O",
            "CC(=O)([O-])",
            "C1CC1",
            "C1CCC1",
            "C1CNCC1",
            "C1CNC(=O)CC1",
        ],
    )
    def test_load_and_compute(self, smiles):
        model = GNNModel.load(EXAMPLE_AM1BCC_MODEL, eval_mode=True)
        testdir = importlib_resources.files("openff.nagl") / "tests"
        path = testdir / "data" / "example_am1bcc_charges" / f"{smiles}.sdf"
        molecule = Molecule.from_file(
            str(path), file_format="sdf", allow_undefined_stereo=True
        )

        desired = molecule.partial_charges.m_as(unit.elementary_charge)
        computed = model.compute_property(molecule, as_numpy=True)
        assert_allclose(computed, desired, atol=1e-5)
=======
        expected = np.array([-0.111393,  0.027848,  0.027848,  0.027848,  0.027848])
        assert_allclose(charges, expected, atol=1e-5)

    def test_save(self, am1bcc_model, openff_methane_uncharged, tmpdir):
        with tmpdir.as_cwd():
            am1bcc_model.save("model.pt")
            model = GNNModel.load("model.pt", eval_mode=True)
            charges = model.compute_property(openff_methane_uncharged, as_numpy=True)
            expected = np.array([-0.143774, 0.035943, 0.035943, 0.035943, 0.035943])
            assert_allclose(charges, expected, atol=1e-5)
>>>>>>> e2f2738e
<|MERGE_RESOLUTION|>--- conflicted
+++ resolved
@@ -214,7 +214,6 @@
         ]
 
         charges = model.compute_property(openff_methane_uncharged, as_numpy=True)
-<<<<<<< HEAD
         expected = np.array([-0.111393, 0.027848, 0.027848, 0.027848, 0.027848])
         assert_allclose(charges, expected, atol=1e-5)
 
@@ -243,9 +242,6 @@
         desired = molecule.partial_charges.m_as(unit.elementary_charge)
         computed = model.compute_property(molecule, as_numpy=True)
         assert_allclose(computed, desired, atol=1e-5)
-=======
-        expected = np.array([-0.111393,  0.027848,  0.027848,  0.027848,  0.027848])
-        assert_allclose(charges, expected, atol=1e-5)
 
     def test_save(self, am1bcc_model, openff_methane_uncharged, tmpdir):
         with tmpdir.as_cwd():
@@ -253,5 +249,4 @@
             model = GNNModel.load("model.pt", eval_mode=True)
             charges = model.compute_property(openff_methane_uncharged, as_numpy=True)
             expected = np.array([-0.143774, 0.035943, 0.035943, 0.035943, 0.035943])
-            assert_allclose(charges, expected, atol=1e-5)
->>>>>>> e2f2738e
+            assert_allclose(charges, expected, atol=1e-5)