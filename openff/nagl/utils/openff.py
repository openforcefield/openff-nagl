"""Utilities for working with OpenFF Toolkit molecules."""

import contextlib
import functools
import json
from typing import TYPE_CHECKING, Dict, List, Optional, Tuple

import numpy as np
import torch
from openff.utilities import requires_package
from openff.utilities.exceptions import MissingOptionalDependencyError

from .types import HybridizationType

if TYPE_CHECKING:
    from openff.toolkit.topology import Molecule as OFFMolecule


def generate_conformers(molecule, **kwargs):
    # RDKit can hang for a very, very very long time
    # from openff.toolkit.utils import OpenEyeToolkitWrapper, RDKitToolkitWrapper

    # try:
    #     molecule.generate_conformers(**kwargs, toolkit_registry=OpenEyeToolkitWrapper())
<<<<<<< HEAD
    # except MissingOptionalDependency:
    #     molecule.generate_conformers(**kwargs, toolkit_registry=RDKitToolkitWrapper())

    molecule.generaet_conformers(**kwargs)
=======
    # except MissingOptionalDependencyError:
    #     molecule.generate_conformers(**kwargs, toolkit_registry=RDKitToolkitWrapper())

    molecule.generate_conformers(**kwargs)
>>>>>>> d93826c4


@requires_package("openeye.oechem")
def _enumerate_stereoisomers_oe(
    molecule: "OFFMolecule", rationalize=True
) -> "OFFMolecule":
    from openeye import oechem, oeomega
    from openff.toolkit.topology import Molecule

    oemol = molecule.to_openeye()

    # arguments for this function can be found here
    # <https://docs.eyesopen.com/toolkits/python/omegatk/OEConfGenFunctions/OEFlipper.html?highlight=stereoisomers>

    molecules = []
    identical = []
    # OEFlipper(mol, maxcenters, forceFlip, enumNitrogen, warts)
    for isomer in oeomega.OEFlipper(oemol, 200, False, True, False):
        if rationalize:
            # try and determine if the molecule is reasonable by generating a conformer with
            # strict stereo, like embedding in rdkit
            omega = oeomega.OEOmega()
            omega.SetMaxConfs(1)
            omega.SetCanonOrder(False)
            # Don't generate random stereoisomer if not specified
            omega.SetStrictStereo(True)
            mol = oechem.OEMol(isomer)
            status = omega(mol)
            if status:
                isomol = Molecule.from_openeye(mol)
                if isomol == molecule:
                    identical.append(isomol)
                else:
                    molecules.append(isomol)

        else:
            isomol = Molecule.from_openeye(isomer)
            if isomol == molecule:
                identical.append(isomol)
            else:
                molecules.append(isomol)

    molecules += identical
    return molecules


@requires_package("rdkit")
def _enumerate_stereoisomers_rd(
    molecule: "OFFMolecule", rationalize=True
) -> "OFFMolecule":
    from openff.toolkit.topology import Molecule
    from rdkit import Chem
    from rdkit.Chem.EnumerateStereoisomers import (  # type: ignore[import]
        EnumerateStereoisomers,
        StereoEnumerationOptions,
    )

    # create the molecule
    rdmol = openff_to_rdkit(molecule)

    # in case any bonds/centers are missing stereo chem flag it here
    Chem.AssignStereochemistry(
        rdmol, cleanIt=True, force=True, flagPossibleStereoCenters=True
    )
    Chem.FindPotentialStereoBonds(rdmol)

    # set up the options
    stereo_opts = StereoEnumerationOptions(
        tryEmbedding=rationalize,
        onlyUnassigned=True,
        maxIsomers=200,
    )

    isomers = tuple(EnumerateStereoisomers(rdmol, options=stereo_opts))

    molecules = []
    identical = []
    for isomer in isomers:
        # isomer has CIS/TRANS tags so convert back to E/Z
        Chem.SetDoubleBondNeighborDirections(isomer)
        Chem.AssignStereochemistry(isomer, force=True, cleanIt=True)
        mol = Molecule.from_rdkit(isomer)
        if mol == molecule:
            identical.append(mol)
        else:
            molecules.append(mol)

    molecules += identical
    return molecules


def enumerate_stereoisomers(
    molecule: "OFFMolecule", rationalize: bool = True
) -> List["OFFMolecule"]:
    """Enumerate stereoisomers for a molecule.

    Parameters
    ----------
    molecule : openff.toolkit.topology.Molecule
        The molecule to enumerate stereoisomers for.
    rationalize : bool, optional
        Whether to rationalize the stereoisomers, by default True

    Returns
    -------
    List[openff.toolkit.topology.Molecule]
        The enumerated stereoisomers.
    """
    try:
        return _enumerate_stereoisomers_oe(molecule, rationalize=rationalize)
    except MissingOptionalDependencyError:
        return _enumerate_stereoisomers_rd(molecule, rationalize=rationalize)


<<<<<<< HEAD
def smiles_to_molecule(smiles: str, guess_stereochemistry: bool = True, mapped: bool = False) -> "OFFMolecule":
=======
def smiles_to_molecule(
    smiles: str, guess_stereochemistry: bool = True, mapped: bool = False
) -> "OFFMolecule":
>>>>>>> d93826c4
    # we need to fully enumerate stereoisomers
    # at least for OpenEye
    # otherwise conformer generation hangs forever

    from openff.toolkit.topology.molecule import Molecule
    from openff.toolkit.utils import UndefinedStereochemistryError

    func = Molecule.from_mapped_smiles if mapped else Molecule.from_smiles

    with capture_toolkit_warnings():
        try:
            molecule = func(smiles)
        except UndefinedStereochemistryError:
            if not guess_stereochemistry:
                raise

            molecule = func(smiles, allow_undefined_stereo=True)
            stereo = molecule.enumerate_stereoisomers(molecule)
            # if not len(stereo):
            #     raise

            # molecule = stereo[0]
            if len(stereo) > 0:
                # We would ideally raise an exception here if the number of stereoisomers
                # is zero, however due to the way that the OFF toolkit perceives pyramidal
                # nitrogen stereocenters these would show up as undefined stereochemistry
                # but have no enumerated stereoisomers.
                mapped_smiles = stereo[0].to_smiles(mapped=True)
                molecule = Molecule.from_mapped_smiles(mapped_smiles)
<<<<<<< HEAD
    
=======

>>>>>>> d93826c4
    return molecule


@requires_package("openeye.oechem")
def _get_molecule_hybridizations_oe(molecule: "OFFMolecule") -> List[HybridizationType]:
    from openeye import oechem

    conversions = {
        oechem.OEHybridization_Unknown: HybridizationType.OTHER,
        oechem.OEHybridization_sp: HybridizationType.SP,
        oechem.OEHybridization_sp2: HybridizationType.SP2,
        oechem.OEHybridization_sp3: HybridizationType.SP3,
        oechem.OEHybridization_sp3d: HybridizationType.SP3D,
        oechem.OEHybridization_sp3d2: HybridizationType.SP3D2,
    }

    hybridizations = []
    oemol = molecule.to_openeye()
    oechem.OEAssignHybridization(oemol)

    for atom in oemol.GetAtoms():
        hybridization = atom.GetHyb()
        try:
            hybridizations.append(conversions[hybridization])
        except KeyError:
            raise ValueError(f"Unknown hybridization {hybridization}")
    return hybridizations


@requires_package("rdkit")
def _get_molecule_hybridizations_rd(molecule: "OFFMolecule") -> List[HybridizationType]:
    from rdkit.Chem import rdchem

    conversions = {
        rdchem.HybridizationType.S: HybridizationType.OTHER,
        rdchem.HybridizationType.SP: HybridizationType.SP,
        rdchem.HybridizationType.SP2: HybridizationType.SP2,
        rdchem.HybridizationType.SP3: HybridizationType.SP3,
        rdchem.HybridizationType.SP3D: HybridizationType.SP3D,
        rdchem.HybridizationType.SP3D2: HybridizationType.SP3D2,
        rdchem.HybridizationType.OTHER: HybridizationType.OTHER,
        rdchem.HybridizationType.UNSPECIFIED: HybridizationType.OTHER,
    }

    hybridizations = []
    rdmol = openff_to_rdkit(molecule)
    for atom in rdmol.GetAtoms():
        hybridization = atom.GetHybridization()
        try:
            hybridizations.append(conversions[hybridization])
        except KeyError:
            raise ValueError(f"Unknown hybridization {hybridization}")
    return hybridizations


def get_molecule_hybridizations(molecule: "OFFMolecule") -> List[HybridizationType]:
    try:
        return _get_molecule_hybridizations_oe(molecule)
    except MissingOptionalDependencyError:
        return _get_molecule_hybridizations_rd(molecule)


@requires_package("rdkit")
def _stream_molecules_from_file_rd(file: str):
    from openff.toolkit.topology import Molecule
    from rdkit import Chem

    if file.endswith(".gz"):
        file = file[:-3]

    for rdmol in Chem.SupplierFromFilename(
        file, removeHs=False, sanitize=True, strictParsing=True
    ):
        if rdmol is not None:
            yield Molecule.from_rdkit(rdmol, allow_undefined_stereo=True)


@requires_package("rdkit")
def _stream_smiles_from_file_rd(file: str, explicit_hydrogens: bool = False):
    from openff.toolkit.topology import Molecule
    from rdkit import Chem

    if file.endswith(".gz"):
        file = file[:-3]

    for rdmol in Chem.SupplierFromFilename(
        file, removeHs=False, sanitize=True, strictParsing=True
    ):
        if rdmol is not None:
            yield Chem.MolToSmiles(rdmol, allHsExplicit=explicit_hydrogens)


@requires_package("openeye.oechem")
def _copy_sddata_oe(source, target):
    from openeye import oechem

    for dp in oechem.OEGetSDDataPairs(source):
        oechem.OESetSDData(target, dp.GetTag(), dp.GetValue())


@requires_package("openeye.oechem")
def _stream_molecules_from_file_oe(file: str):
    from openeye import oechem

    stream = oechem.oemolistream()
    stream.open(file)
    is_sdf = stream.GetFormat() == oechem.OEFormat_SDF
    for oemol in stream.GetOEMols():
        if is_sdf and hasattr(oemol, "GetConfIter"):
            for conf in oemol.GetConfIter():
                confmol = conf.GetMCMol()
                _copy_sddata_oe(oemol, confmol)
                _copy_sddata_oe(conf, confmol)
        else:
            confmol = oemol
        yield _stream_conformer_from_oe(confmol)


@requires_package("openeye.oechem")
def _stream_molecules_from_file_unsafe_oe(file: str):
    from openeye import oechem
    from openff.toolkit.topology import Molecule

    stream = oechem.oemolistream()
    stream.open(file)
    for oemol in stream.GetOEMols():
        yield Molecule.from_openeye(oemol, allow_undefined_stereo=True)


@requires_package("openeye.oechem")
def _stream_smiles_from_file_oe(file: str):
    from openeye import oechem

    stream = oechem.oemolistream()
    stream.open(file)
    for oemol in stream.GetOEMols():
        yield oechem.OEMolToSmiles(oemol)


@requires_package("openeye.oechem")
def _stream_molecules_from_file_unsafe_oe(file: str):
    from openeye import oechem
    from openff.toolkit.topology import Molecule

    stream = oechem.oemolistream()
    stream.open(file)
    for oemol in stream.GetOEMols():
        yield Molecule.from_openeye(oemol, allow_undefined_stereo=True)

@requires_package("openeye.oechem")
def _stream_smiles_from_file_oe(file: str):
    from openeye import oechem

    stream = oechem.oemolistream()
    stream.open(file)
    for oemol in stream.GetOEMols():
        yield oechem.OEMolToSmiles(oemol)

@requires_package("openeye.oechem")
def _stream_conformer_from_oe(oemol):
    from openff.toolkit.topology import Molecule
    from openff.toolkit.utils.openeye_wrapper import OpenEyeToolkitWrapper

    has_charges = OpenEyeToolkitWrapper._turn_oemolbase_sd_charges_into_partial_charges(
        oemol
    )
    offmol = Molecule.from_openeye(oemol, allow_undefined_stereo=True)
    if not has_charges:
        offmol.partial_charges = None
    return offmol


def _stream_molecules_from_file(file: str, unsafe: bool = False):
    if unsafe:
        oefunc = _stream_molecules_from_file_unsafe_oe
    else:
        oefunc = _stream_molecules_from_file_oe
    try:
        for offmol in oefunc(file):
            yield offmol
    except MissingOptionalDependencyError:
        for offmol in _stream_molecules_from_file_rd(file):
            yield offmol


def _stream_smiles_from_file(file: str):
    try:
        for offmol in _stream_smiles_from_file_oe(file):
            yield offmol
<<<<<<< HEAD
    except MissingOptionalDependency:
        for offmol in _stream_smiles_from_file_rd(file):
            yield offmol


=======
    except MissingOptionalDependencyError:
        for offmol in _stream_smiles_from_file_rd(file):
            yield offmol

>>>>>>> d93826c4

def _stream_molecules_from_smiles(file: str, as_smiles: bool = False):
    from openff.toolkit.topology import Molecule

    with open(file, "r") as f:
        contents = f.readlines()
    for line in contents:

        for field in line.split():
            if field:
                try:
                    offmol = Molecule.from_mapped_smiles(field)
                except ValueError:
                    offmol = Molecule.from_smiles(field)
                if as_smiles:
                    offmol = offmol.to_smiles()
                yield offmol


def get_file_format(file: str, file_format: str = None):
    if file_format is None:
        if file.endswith("sdf"):
            file_format = "sdf"
        elif file.endswith("sdf.gz"):
            file_format = "sdf.gz"
        elif file.endswith("smi") or file.endswith("smiles"):
            file_format = "smi"
    return file_format


def stream_molecules_from_file(
    file: str,
    file_format: Optional[str] = None,
    as_smiles: bool = False,
    unsafe: bool = False,
<<<<<<< HEAD

=======
>>>>>>> d93826c4
):
    file = str(file)

    file_format = get_file_format(file)
    if file_format == "smi":
<<<<<<< HEAD
        reader = functools.partial(_stream_molecules_from_smiles, as_smiles=as_smiles, unsafe=unsafe)
=======
        reader = functools.partial(
            _stream_molecules_from_smiles, as_smiles=as_smiles, unsafe=unsafe
        )
>>>>>>> d93826c4
    else:
        if as_smiles:
            reader = _stream_smiles_from_file
        else:
            reader = _stream_molecules_from_file
<<<<<<< HEAD
    
    with capture_toolkit_warnings():
        for offmol in reader(file):
            yield offmol
=======

    with capture_toolkit_warnings():
        for offmol in reader(file):
            yield offmol

>>>>>>> d93826c4

@requires_package("openeye.oechem")
def openff_to_openeye(molecule):
    from openeye import oechem

    oemol = molecule.to_openeye()
    if molecule.partial_charges is not None:
        partial_charges_list = [
            oeatom.GetPartialCharge() for oeatom in oemol.GetAtoms()
        ]
        partial_charges_str = " ".join([f"{val:f}" for val in partial_charges_list])
        oechem.OESetSDData(oemol, "atom.dprop.PartialCharge", partial_charges_str)
    return oemol


@requires_package("rdkit")
def openff_to_rdkit(molecule):
    import copy
<<<<<<< HEAD
    from openff.toolkit.utils.toolkits import RDKitToolkitWrapper
    from openff.toolkit.topology import Molecule
=======

    from openff.toolkit.topology import Molecule
    from openff.toolkit.utils.toolkits import RDKitToolkitWrapper
>>>>>>> d93826c4

    try:
        return molecule.to_rdkit()
    except AssertionError:
        # OpenEye just accepts all stereochemistry
        # unlike RDKit which e.g. does not allow stereogenic bonds in a ring < 8
        # try patching via smiles

        with capture_toolkit_warnings():
            mapped_smiles = molecule.to_smiles(mapped=True)
            mol2 = Molecule.from_mapped_smiles(
                mapped_smiles,
                allow_undefined_stereo=True,
                toolkit_registry=RDKitToolkitWrapper(),
            )
            mol2_bonds = {
                (bd.atom1_index, bd.atom2_index): bd.stereochemistry
                for bd in mol2.bonds
            }

            molecule = copy.deepcopy(molecule)
            for bond in molecule.bonds:
                bond._stereochemistry = mol2_bonds[bond.atom1_index, bond.atom2_index]
<<<<<<< HEAD
        
        return molecule.to_rdkit()

=======

        return molecule.to_rdkit()
>>>>>>> d93826c4


@requires_package("openeye.oechem")
@contextlib.contextmanager
def _stream_molecules_to_file_oe(file: str):  # pragma: no cover
    from openeye import oechem
    from openff.toolkit.topology import Molecule

    stream = oechem.oemolostream(file)

    def writer(molecule: Molecule):
        oechem.OEWriteMolecule(stream, openff_to_openeye(molecule))

    yield writer

    stream.close()


@requires_package("rdkit")
@contextlib.contextmanager
def _stream_molecules_to_file_rd(file: str):
    from rdkit import Chem

    stream = Chem.SDWriter(file)

    def writer(molecule):
        rdmol = openff_to_rdkit(molecule)
        n_conf = rdmol.GetNumConformers()
        if not n_conf:
            stream.write(rdmol)
        else:
            for i in range(n_conf):
                stream.write(rdmol, confId=i)
        stream.flush()

    yield writer

    stream.close()


@contextlib.contextmanager
def stream_molecules_to_file(file: str):
    try:
        with _stream_molecules_to_file_oe(file) as writer:
            yield writer
    except MissingOptionalDependencyError:
        with _stream_molecules_to_file_rd(file) as writer:
            yield writer


def get_coordinates_in_angstrom(conformer):
    """Get coordinates of conformer in angstrom, without units"""
    from openff.toolkit.topology.molecule import unit as off_unit

    if hasattr(conformer, "m_as"):
        return conformer.m_as(off_unit.angstrom)
    return conformer.value_in_unit(off_unit.angstrom)


def get_unitless_charge(charge, dtype=float):
    """Strip units from a charge and convert to the specified dtype"""
    from openff.toolkit.topology.molecule import unit as off_unit

    return dtype(charge / off_unit.elementary_charge)


def get_openff_molecule_bond_indices(molecule: "OFFMolecule") -> List[Tuple[int, int]]:
    return [
        tuple(sorted((bond.atom1_index, bond.atom2_index))) for bond in molecule.bonds
    ]


def get_openff_molecule_formal_charges(molecule: "OFFMolecule") -> List[float]:
    from openff.toolkit.topology.molecule import unit as off_unit

    # TODO: this division hack should work for both simtk units
    # and pint units. It should probably be removed when we switch to
    # pint only
    return [
        int(atom.formal_charge / off_unit.elementary_charge) for atom in molecule.atoms
    ]


# def get_openff_molecule_information(
#     molecule: "OFFMolecule",
# ) -> Dict[str, "torch.Tensor"]:
#     charges = get_openff_molecule_formal_charges(molecule)
#     atomic_numbers = [atom.atomic_number for atom in molecule.atoms]
#     return {
#         "idx": torch.arange(molecule.n_atoms, dtype=torch.int32),
#         "formal_charge": torch.tensor(charges, dtype=torch.int8),
#         "atomic_number": torch.tensor(atomic_numbers, dtype=torch.int8),
#     }


def map_indexed_smiles(reference_smiles: str, target_smiles: str) -> Dict[int, int]:
    """
    Map the indices of the target SMILES to the indices of the reference SMILES.
    """
    from openff.toolkit.topology import Molecule as OFFMolecule

    with capture_toolkit_warnings():

<<<<<<< HEAD
        reference_molecule = OFFMolecule.from_mapped_smiles(reference_smiles, allow_undefined_stereo=True)
        target_molecule = OFFMolecule.from_mapped_smiles(target_smiles, allow_undefined_stereo=True)
=======
        reference_molecule = OFFMolecule.from_mapped_smiles(
            reference_smiles, allow_undefined_stereo=True
        )
        target_molecule = OFFMolecule.from_mapped_smiles(
            target_smiles, allow_undefined_stereo=True
        )
>>>>>>> d93826c4

    _, atom_map = OFFMolecule.are_isomorphic(
        reference_molecule,
        target_molecule,
        return_atom_map=True,
    )
    return atom_map

@requires_package("openeye.oechem")
def _normalize_molecule_oe(
    molecule: "Molecule", reaction_smarts: List[str]
) -> "Molecule":  # pragma: no cover

    from openeye import oechem
    from openff.toolkit.topology import Molecule

    oe_molecule: oechem.OEMol = molecule.to_openeye()

    for pattern in reaction_smarts:

        reaction = oechem.OEUniMolecularRxn(pattern)
        reaction(oe_molecule)

<<<<<<< HEAD
=======
@requires_package("openeye.oechem")
def _normalize_molecule_oe(
    molecule: "Molecule", reaction_smarts: List[str]
) -> "Molecule":  # pragma: no cover

    from openeye import oechem
    from openff.toolkit.topology import Molecule

    oe_molecule: oechem.OEMol = molecule.to_openeye()

    for pattern in reaction_smarts:

        reaction = oechem.OEUniMolecularRxn(pattern)
        reaction(oe_molecule)

>>>>>>> d93826c4
    return Molecule.from_openeye(oe_molecule, allow_undefined_stereo=True)


@requires_package("rdkit")
def _normalize_molecule_rd(
    molecule: "OFFMolecule",
    reaction_smarts: List[str] = tuple(),
    max_iterations: int = 10000,
) -> "OFFMolecule":

    from openff.toolkit.topology import Molecule as OFFMolecule
    from rdkit import Chem
    from rdkit.Chem import rdChemReactions

    rdmol = openff_to_rdkit(molecule)
    for i, atom in enumerate(rdmol.GetAtoms(), 1):
        atom.SetAtomMapNum(i)

    original_smiles = new_smiles = Chem.MolToSmiles(rdmol)
    has_changed = True

    for smarts in reaction_smarts:
        reaction = rdChemReactions.ReactionFromSmarts(smarts)
        n_iterations = 0

        while n_iterations < max_iterations and has_changed:
            n_iterations += 1
            old_smiles = new_smiles

            products = reaction.RunReactants((rdmol,), maxProducts=1)
            if not products:
                break

            try:
                ((rdmol,),) = products
            except ValueError:
                raise ValueError(f"Reaction produced multiple products: {smarts}")

            for atom in rdmol.GetAtoms():
                atom.SetAtomMapNum(atom.GetIntProp("react_atom_idx") + 1)

            new_smiles = Chem.MolToSmiles(Chem.AddHs(rdmol))
            has_changed = new_smiles != old_smiles

        if n_iterations == max_iterations and has_changed:
            raise ValueError(
                f"{original_smiles} did not normalize after {max_iterations} iterations: "
                f"{smarts}"
            )

    offmol = OFFMolecule.from_mapped_smiles(new_smiles, allow_undefined_stereo=True)
    return offmol


@functools.lru_cache(maxsize=1000)
def _load_reaction_smarts():
    import json
<<<<<<< HEAD
=======

>>>>>>> d93826c4
    from openff.nagl.data.files import MOLECULE_NORMALIZATION_REACTIONS

    with open(MOLECULE_NORMALIZATION_REACTIONS, "r") as f:
        reaction_smarts = [entry["smarts"] for entry in json.load(f)]
    return reaction_smarts


<<<<<<< HEAD

=======
>>>>>>> d93826c4
def normalize_molecule(
    molecule: "OFFMolecule",
    check_output: bool = True,
    max_iterations: int = 10000,
) -> "OFFMolecule":
    """
    Normalize a molecule by applying a series of SMARTS reactions.
    """
    from openff.toolkit.topology import Molecule as OFFMolecule

<<<<<<< HEAD
    
=======
>>>>>>> d93826c4
    reaction_smarts = _load_reaction_smarts()
    # try:
    #     normalized = _normalize_molecule_oe(
    #         molecule,
    #         reaction_smarts=reaction_smarts,
    #     )
<<<<<<< HEAD
    # except MissingOptionalDependency:
=======
    # except MissingOptionalDependencyError:
>>>>>>> d93826c4
    normalized = _normalize_molecule_rd(
        molecule,
        reaction_smarts=reaction_smarts,
        max_iterations=max_iterations,
    )

    if check_output:
        isomorphic, _ = OFFMolecule.are_isomorphic(
            molecule,
            normalized,
            aromatic_matching=False,
            formal_charge_matching=False,
            bond_order_matching=False,
            atom_stereochemistry_matching=False,
            bond_stereochemistry_matching=False,
        )

        if not isomorphic:
            err = "normalization changed the molecule - this should not happen"
            raise ValueError(err)

    return normalized


@requires_package("rdkit")
def get_best_rmsd(
    molecule: "OFFMolecule",
    conformer_a: np.ndarray,
    conformer_b: np.ndarray,
):
    from rdkit import Chem
    from rdkit.Chem import rdMolAlign
    from rdkit.Geometry import Point3D

    rdconfs = []
    for conformer in (conformer_a, conformer_b):

        rdconf = Chem.Conformer(len(conformer))
        for i, coord in enumerate(conformer):
            rdconf.SetAtomPosition(i, Point3D(*coord))
        rdconfs.append(rdconf)

    rdmol1 = openff_to_rdkit(molecule)
    rdmol1.RemoveAllConformers()
    rdmol2 = Chem.Mol(rdmol1)
    rdmol1.AddConformer(rdconfs[0])
    rdmol2.AddConformer(rdconfs[1])

    return rdMolAlign.GetBestRMS(rdmol1, rdmol2)


def is_conformer_identical(
    molecule: "OFFMolecule",
    conformer_a: np.ndarray,
    conformer_b: np.ndarray,
    atol: float = 1.0e-3,
) -> bool:
    rmsd = get_best_rmsd(molecule, conformer_a, conformer_b)
    return rmsd < atol


def smiles_to_inchi_key(smiles: str) -> str:
    from openff.toolkit.topology import Molecule

    offmol = Molecule.from_smiles(smiles, allow_undefined_stereo=True)
    return offmol.to_inchikey(fixed_hydrogens=True)


@contextlib.contextmanager
@requires_package("openeye.oechem")
def capture_oechem_warnings():  # pragma: no cover
    from openeye import oechem

    output_stream = oechem.oeosstream()
    oechem.OEThrow.SetOutputStream(output_stream)
    oechem.OEThrow.Clear()

    yield

    oechem.OEThrow.SetOutputStream(oechem.oeerr)


@contextlib.contextmanager
def capture_toolkit_warnings(run: bool = True):  # pragma: no cover
    """A convenience method to capture and discard any warning produced by external
    cheminformatics toolkits excluding the OpenFF toolkit. This should be used with
    extreme caution and is only really intended for use when processing tens of
    thousands of molecules at once."""

    import logging
    import warnings

    if not run:
        yield
        return

    warnings.filterwarnings("ignore")

    toolkit_logger = logging.getLogger("openff.toolkit")
    openff_logger_level = toolkit_logger.getEffectiveLevel()
    toolkit_logger.setLevel(logging.ERROR)

    try:
        with capture_oechem_warnings():
            yield
    except MissingOptionalDependencyError:
        yield

    toolkit_logger.setLevel(openff_logger_level)<|MERGE_RESOLUTION|>--- conflicted
+++ resolved
@@ -22,17 +22,10 @@
 
     # try:
     #     molecule.generate_conformers(**kwargs, toolkit_registry=OpenEyeToolkitWrapper())
-<<<<<<< HEAD
-    # except MissingOptionalDependency:
-    #     molecule.generate_conformers(**kwargs, toolkit_registry=RDKitToolkitWrapper())
-
-    molecule.generaet_conformers(**kwargs)
-=======
     # except MissingOptionalDependencyError:
     #     molecule.generate_conformers(**kwargs, toolkit_registry=RDKitToolkitWrapper())
 
     molecule.generate_conformers(**kwargs)
->>>>>>> d93826c4
 
 
 @requires_package("openeye.oechem")
@@ -147,13 +140,9 @@
         return _enumerate_stereoisomers_rd(molecule, rationalize=rationalize)
 
 
-<<<<<<< HEAD
-def smiles_to_molecule(smiles: str, guess_stereochemistry: bool = True, mapped: bool = False) -> "OFFMolecule":
-=======
 def smiles_to_molecule(
     smiles: str, guess_stereochemistry: bool = True, mapped: bool = False
 ) -> "OFFMolecule":
->>>>>>> d93826c4
     # we need to fully enumerate stereoisomers
     # at least for OpenEye
     # otherwise conformer generation hangs forever
@@ -183,11 +172,6 @@
                 # but have no enumerated stereoisomers.
                 mapped_smiles = stereo[0].to_smiles(mapped=True)
                 molecule = Molecule.from_mapped_smiles(mapped_smiles)
-<<<<<<< HEAD
-    
-=======
-
->>>>>>> d93826c4
     return molecule
 
 
@@ -377,18 +361,10 @@
     try:
         for offmol in _stream_smiles_from_file_oe(file):
             yield offmol
-<<<<<<< HEAD
-    except MissingOptionalDependency:
-        for offmol in _stream_smiles_from_file_rd(file):
-            yield offmol
-
-
-=======
     except MissingOptionalDependencyError:
         for offmol in _stream_smiles_from_file_rd(file):
             yield offmol
 
->>>>>>> d93826c4
 
 def _stream_molecules_from_smiles(file: str, as_smiles: bool = False):
     from openff.toolkit.topology import Molecule
@@ -424,39 +400,24 @@
     file_format: Optional[str] = None,
     as_smiles: bool = False,
     unsafe: bool = False,
-<<<<<<< HEAD
-
-=======
->>>>>>> d93826c4
 ):
     file = str(file)
 
     file_format = get_file_format(file)
     if file_format == "smi":
-<<<<<<< HEAD
-        reader = functools.partial(_stream_molecules_from_smiles, as_smiles=as_smiles, unsafe=unsafe)
-=======
         reader = functools.partial(
             _stream_molecules_from_smiles, as_smiles=as_smiles, unsafe=unsafe
         )
->>>>>>> d93826c4
     else:
         if as_smiles:
             reader = _stream_smiles_from_file
         else:
             reader = _stream_molecules_from_file
-<<<<<<< HEAD
-    
+
     with capture_toolkit_warnings():
         for offmol in reader(file):
             yield offmol
-=======
-
-    with capture_toolkit_warnings():
-        for offmol in reader(file):
-            yield offmol
-
->>>>>>> d93826c4
+
 
 @requires_package("openeye.oechem")
 def openff_to_openeye(molecule):
@@ -475,14 +436,9 @@
 @requires_package("rdkit")
 def openff_to_rdkit(molecule):
     import copy
-<<<<<<< HEAD
+
+    from openff.toolkit.topology import Molecule
     from openff.toolkit.utils.toolkits import RDKitToolkitWrapper
-    from openff.toolkit.topology import Molecule
-=======
-
-    from openff.toolkit.topology import Molecule
-    from openff.toolkit.utils.toolkits import RDKitToolkitWrapper
->>>>>>> d93826c4
 
     try:
         return molecule.to_rdkit()
@@ -506,14 +462,8 @@
             molecule = copy.deepcopy(molecule)
             for bond in molecule.bonds:
                 bond._stereochemistry = mol2_bonds[bond.atom1_index, bond.atom2_index]
-<<<<<<< HEAD
-        
+
         return molecule.to_rdkit()
-
-=======
-
-        return molecule.to_rdkit()
->>>>>>> d93826c4
 
 
 @requires_package("openeye.oechem")
@@ -617,17 +567,12 @@
 
     with capture_toolkit_warnings():
 
-<<<<<<< HEAD
-        reference_molecule = OFFMolecule.from_mapped_smiles(reference_smiles, allow_undefined_stereo=True)
-        target_molecule = OFFMolecule.from_mapped_smiles(target_smiles, allow_undefined_stereo=True)
-=======
         reference_molecule = OFFMolecule.from_mapped_smiles(
             reference_smiles, allow_undefined_stereo=True
         )
         target_molecule = OFFMolecule.from_mapped_smiles(
             target_smiles, allow_undefined_stereo=True
         )
->>>>>>> d93826c4
 
     _, atom_map = OFFMolecule.are_isomorphic(
         reference_molecule,
@@ -651,8 +596,6 @@
         reaction = oechem.OEUniMolecularRxn(pattern)
         reaction(oe_molecule)
 
-<<<<<<< HEAD
-=======
 @requires_package("openeye.oechem")
 def _normalize_molecule_oe(
     molecule: "Molecule", reaction_smarts: List[str]
@@ -668,7 +611,6 @@
         reaction = oechem.OEUniMolecularRxn(pattern)
         reaction(oe_molecule)
 
->>>>>>> d93826c4
     return Molecule.from_openeye(oe_molecule, allow_undefined_stereo=True)
 
 
@@ -726,10 +668,6 @@
 @functools.lru_cache(maxsize=1000)
 def _load_reaction_smarts():
     import json
-<<<<<<< HEAD
-=======
-
->>>>>>> d93826c4
     from openff.nagl.data.files import MOLECULE_NORMALIZATION_REACTIONS
 
     with open(MOLECULE_NORMALIZATION_REACTIONS, "r") as f:
@@ -737,10 +675,6 @@
     return reaction_smarts
 
 
-<<<<<<< HEAD
-
-=======
->>>>>>> d93826c4
 def normalize_molecule(
     molecule: "OFFMolecule",
     check_output: bool = True,
@@ -751,21 +685,13 @@
     """
     from openff.toolkit.topology import Molecule as OFFMolecule
 
-<<<<<<< HEAD
-    
-=======
->>>>>>> d93826c4
     reaction_smarts = _load_reaction_smarts()
     # try:
     #     normalized = _normalize_molecule_oe(
     #         molecule,
     #         reaction_smarts=reaction_smarts,
     #     )
-<<<<<<< HEAD
-    # except MissingOptionalDependency:
-=======
     # except MissingOptionalDependencyError:
->>>>>>> d93826c4
     normalized = _normalize_molecule_rd(
         molecule,
         reaction_smarts=reaction_smarts,
