"""Targets for calculating loss when training neural networks"""

import abc
import pathlib
import typing

import torch
from openff.nagl._base.metaregistry import create_registry_metaclass
from openff.nagl.molecule._dgl import DGLMoleculeOrBatch
from openff.nagl.training.metrics import MetricType #MetricMeta, BaseMetric
from openff.nagl._base.base import ImmutableModel
from openff.nagl.nn._pooling import PoolingLayer
from openff.nagl.nn._containers import ReadoutModule

try:
    from pydantic.v1 import Field, validator
    from pydantic.v1.main import ModelMetaclass
except ImportError:
    from pydantic import Field, validator
    from pydantic.main import ModelMetaclass

if typing.TYPE_CHECKING:
    import torch
    from openff.nagl.molecule._dgl import DGLMoleculeOrBatch
    from openff.toolkit import Molecule


__all__ = [
    "ReadoutTarget",
    "HeavyAtomReadoutTarget",
    "SingleDipoleTarget",
    "MultipleDipoleTarget",
    "MultipleESPTarget",
]

class _BaseTarget(ImmutableModel, abc.ABC): #, metaclass=_TargetMeta):
    name: typing.Literal[""]
    metric: MetricType = Field(..., discriminator="name")
    target_label: str = Field(
        description=(
            "The label to use for the target, or reference property. "
        )
    )
    denominator: float = Field(
        default=1.0,
        description=(
            "The denominator to divide the loss by. This is used to "
            "normalize the loss across targets with different magnitudes."
        )
    )
    weight: float = Field(
        default=1.0,
        description=(
            "The weight to multiply the loss by. This is used to "
            "weight the loss across targets in multi-objective training."
        )
    )

    @validator("metric", pre=True)
    def _validate_metric(cls, v):
        if isinstance(v, str):
            v = {"name": v}
        return v
    
    @abc.abstractmethod
    def get_required_columns(self) -> typing.List[str]:
        """
        Target columns used in this target.

        This method is used to determine which columns to extract
        from the parquet datasets.
        """

    def _evaluate_loss(
        self,
        molecules: "DGLMoleculeOrBatch",
        labels: typing.Dict[str, "torch.Tensor"],
        predictions: typing.Dict[str, "torch.Tensor"],
        readout_modules: typing.Dict[str, ReadoutModule],
    ):
        """
        Evaluate the target loss for a molecule or batch of molecules.
        This accounts for the denominator and weight of the target and
        calls `evaluate_target`.

        Parameters
        ----------
        molecules: Union[DGLMolecule, DGLMoleculeBatch]
            The molecule(s) to evaluate the target for.
        labels: Dict[str, torch.Tensor]
            The labels for the molecule(s). If `molecules` is a batch,
            the values of these will be contiguous arrays, which
            should be split for molecular-based errors
        predictions: Dict[str, torch.Tensor]
            The predictions for the molecule(s). If `molecules` is a batch,
            the values of these will be contiguous arrays, which
            should be split for molecular-based errors

        Returns
        -------
        torch.Tensor
            The loss for the molecule(s).
        """
        targets = self.evaluate_target(
            molecules, labels, predictions,
            readout_modules=readout_modules
        ).float().squeeze()
        reference = labels[self.target_label].float().squeeze()
        loss = self.metric(targets, reference)
        return loss
    
    def evaluate_loss(
        self,
        molecules: "DGLMoleculeOrBatch",
        labels: typing.Dict[str, "torch.Tensor"],
        predictions: typing.Dict[str, "torch.Tensor"],
        readout_modules: typing.Dict[str, ReadoutModule],
    ):
        """
        Evaluate the target loss for a molecule or batch of molecules.
        This accounts for the denominator and weight of the target and
        calls `evaluate_target`.

        Parameters
        ----------
        molecules: Union[DGLMolecule, DGLMoleculeBatch]
            The molecule(s) to evaluate the target for.
        labels: Dict[str, torch.Tensor]
            The labels for the molecule(s). If `molecules` is a batch,
            the values of these will be contiguous arrays, which
            should be split for molecular-based errors
        predictions: Dict[str, torch.Tensor]
            The predictions for the molecule(s). If `molecules` is a batch,
            the values of these will be contiguous arrays, which
            should be split for molecular-based errors

        Returns
        -------
        torch.Tensor
            The loss for the molecule(s).
        """
        loss = self._evaluate_loss(
            molecules, labels, predictions, readout_modules
        )
        return self.weight * loss / self.denominator

    @abc.abstractmethod
    def evaluate_target(
        self,
        molecules: "DGLMoleculeOrBatch",
        labels: typing.Dict[str, "torch.Tensor"],
        predictions: typing.Dict[str, "torch.Tensor"],
        readout_modules: typing.Dict[str, ReadoutModule],
    ) -> "torch.Tensor":
        """
        Evaluate the target property for a molecule or batch of molecules.
        This does *not* need to account for the denominator and weight,
        which will be factored in ``evaluate``.

        Parameters
        ----------
        molecules: DGLMolecule or DGLMoleculeBatch
            The molecule(s) to evaluate the target for.
        labels: Dict[str, torch.Tensor]
            The labels for the molecule(s). If `molecules` is a batch,
            the values of these will be contiguous arrays, which
            should be split for molecular-based errors
        predictions: Dict[str, torch.Tensor]
            The predictions for the molecule(s). If `molecules` is a batch,
            the values of these will be contiguous arrays, which
            should be split for molecular-based errors

        Returns
        -------
        torch.Tensor
            The loss for the molecule(s).
        """

    def compute_reference(self, molecule: "Molecule"):
        raise NotImplementedError
    
    def report_artifact(
        self,
        molecules: "DGLMoleculeOrBatch",
        labels: typing.Dict[str, "torch.Tensor"],
        predictions: typing.Dict[str, "torch.Tensor"],
        output_directory: pathlib.Path,
        top_n_entries: int = 100,
        bottom_n_entries: int = 100,
    ) -> pathlib.Path:
        """
        Create a report of artifacts for this target for an MLFlowLogger.

        Parameters
        ----------
        molecules: DGLMolecule or DGLMoleculeBatch
            The molecule(s) to evaluate the target for.
        labels: Dict[str, torch.Tensor]
            The labels for the molecule(s). If `molecules` is a batch,
            the values of these will be contiguous arrays, which
            should be split for molecular-based errors
        predictions: Dict[str, torch.Tensor]
            The predictions for the molecule(s). If `molecules` is a batch,
            the values of these will be contiguous arrays, which
            should be split for molecular-based errors
        output_directory: pathlib.Path
            The directory to output the report to.
        top_n_entries: int, optional
            The number of top-ranked entries to include in the report.
        bottom_n_entries: int, optional
            The number of bottom-ranked entries to include in the report.

        Returns
        -------
        pathlib.Path
            The path to the report.
        """
        raise NotImplementedError
    
class ReadoutTarget(_BaseTarget):
    """A target that is evaluated on the straightforward readout of a molecule."""
    # name: typing.ClassVar[str] = "readout"
    name: typing.Literal["readout"] = "readout"

    prediction_label: str = Field(
        description=(
            "The predicted property to evaluate the target on."
        )
    )

    def get_required_columns(self) -> typing.List[str]:
        return [self.target_label]

    def evaluate_target(
        self,
        molecules: "DGLMoleculeOrBatch",
        labels: typing.Dict[str, "torch.Tensor"],
        predictions: typing.Dict[str, "torch.Tensor"],
        readout_modules: typing.Dict[str, ReadoutModule],
    ) -> "torch.Tensor":
        return predictions[self.prediction_label]
<<<<<<< HEAD
=======
    
        
>>>>>>> b0d5db51



class HeavyAtomReadoutTarget(_BaseTarget):
    """
    A target that is evaluated on the heavy atoms of the readout of a molecule,
    """
    # name: typing.ClassVar[str] = "heavy_atom_readout"
    name: typing.Literal["heavy_atom_readout"] = "heavy_atom_readout"
    
    prediction_label: str = Field(
        description=(
            "The predicted property to evaluate the target on."
        )
    )

    def get_required_columns(self) -> typing.List[str]:
        return [self.target_label]
    
    def evaluate_target(
        self,
        molecules: "DGLMoleculeOrBatch",
        labels: typing.Dict[str, "torch.Tensor"],
        predictions: typing.Dict[str, "torch.Tensor"],
        readout_modules: typing.Dict[str, ReadoutModule],
    ) -> "torch.Tensor":        
        atomic_numbers = molecules.graph.ndata["atomic_number"]
        heavy_atom_mask = atomic_numbers != 1
        return predictions[self.prediction_label].squeeze()[heavy_atom_mask]


class GeneralLinearFitTarget(_BaseTarget):
    """A target that is evaluated to solve the general Ax=b equation."""

    name: typing.Literal["general_linear_fit"] = "general_linear_fit"
    prediction_label: str = Field(
        description=(
            "The predicted property to evaluate the target on."
        )
    )
    design_matrix_column: str = Field(
        description=(
            "The column in the labels that contains the design matrix."
        )
    )

    def get_required_columns(self) -> typing.List[str]:
        return [self.target_label, self.design_matrix_column]
    
    def evaluate_target(
        self,
        molecules: "DGLMoleculeOrBatch",
        labels: typing.Dict[str, "torch.Tensor"],
        predictions: typing.Dict[str, "torch.Tensor"],
        readout_modules: typing.Dict[str, ReadoutModule],
    ) -> "torch.Tensor":
        x_vectors = predictions[self.prediction_label].squeeze().float()
        A_matrices = labels[self.design_matrix_column].float()
        all_n_atoms = tuple(map(int, molecules.n_atoms_per_molecule))

        result_vectors = []
        # split up by molecule
        for n_atoms in all_n_atoms:
            x_vector = x_vectors[:n_atoms]
            A_matrix = A_matrices[:n_atoms * n_atoms].reshape(n_atoms, n_atoms)
            result = torch.matmul(A_matrix, x_vector)
            result_vectors.append(result)

            x_vectors = x_vectors[n_atoms:]
            A_matrices = A_matrices[n_atoms * n_atoms:]

        return torch.cat(result_vectors)


class SingleDipoleTarget(_BaseTarget):
    """A target that is evaluated on the dipole of a molecule."""
    # name: typing.ClassVar[str] = "single_dipole"
    name: typing.Literal["single_dipole"] = "single_dipole"

    charge_label: str
    conformation_column: str

    def get_required_columns(self) -> typing.List[str]:
        return [self.target_label, self.conformation_column]

    def evaluate_target(
        self,
        molecules: "DGLMoleculeOrBatch",
        labels: typing.Dict[str, "torch.Tensor"],
        predictions: typing.Dict[str, "torch.Tensor"],
        readout_modules: typing.Dict[str, ReadoutModule],
    ) -> "torch.Tensor":
        import torch

        conformations = labels[self.conformation_column].reshape(-1, 3).float()
        all_n_atoms = tuple(map(int, molecules.n_atoms_per_molecule))
        all_confs = torch.split(conformations, all_n_atoms)
        charges = predictions[self.charge_label].squeeze().float()
        all_charges = torch.split(charges, all_n_atoms)
        dipoles = []

        for mol_charge, mol_conformation in zip(all_charges, all_confs):
            mol_dipole = torch.matmul(mol_charge, mol_conformation)
            dipoles.append(mol_dipole)

        return torch.stack(dipoles).squeeze()
    

class MultipleDipoleTarget(_BaseTarget):
    """A target that is evaluated on the dipole of a molecule."""
    name: typing.Literal["multiple_dipoles"] = "multiple_dipoles"

    charge_label: str
    conformation_column: str
    n_conformation_column: str

    def get_required_columns(self) -> typing.List[str]:
        return [self.target_label, self.conformation_column, self.n_conformation_column]
    
    def _prepare_inputs(
        self,
        molecules: "DGLMoleculeOrBatch",
        labels: typing.Dict[str, "torch.Tensor"],
        predictions: typing.Dict[str, "torch.Tensor"],
    ):
        import torch

        conformations = labels[self.conformation_column].reshape(-1, 3)
        n_conformations = labels[self.n_conformation_column].reshape(-1).int()
        all_n_atoms = tuple(map(int, molecules.n_atoms_per_molecule))
        charges = predictions[self.charge_label].squeeze()
        all_charges = torch.split(charges, all_n_atoms)
        return conformations, n_conformations, all_n_atoms, all_charges
    
    def evaluate_target(
        self,
        molecules: "DGLMoleculeOrBatch",
        labels: typing.Dict[str, "torch.Tensor"],
        predictions: typing.Dict[str, "torch.Tensor"],
        readout_modules: typing.Dict[str, ReadoutModule],
    ) -> "torch.Tensor":
        import torch

        conformations, n_conformations, all_n_atoms, all_charges = self._prepare_inputs(
            molecules, labels, predictions
        )
        dipoles = []
        for mol_charge, n_atoms, n_conf in zip(all_charges, all_n_atoms, n_conformations):
            conformer_increment = n_atoms * n_conf
            mol_conformations = conformations[:conformer_increment].reshape(n_conf, n_atoms, 3)
            dipoles.append(torch.matmul(mol_charge, mol_conformations).reshape(-1))
            conformations = conformations[conformer_increment:]

        return torch.cat(dipoles)
    
    
class MultipleESPTarget(_BaseTarget):
    """A target that is evaluated on the electrostatic potential of a molecule."""
    name: typing.Literal["multiple_esps"] = "multiple_esps"

    charge_label: str
    inverse_distance_matrix_column: str
    esp_length_column: str
    n_esp_column: str

    def get_required_columns(self) -> typing.List[str]:
        return [
            self.target_label,
            self.inverse_distance_matrix_column,
            self.esp_length_column,
            self.n_esp_column
        ]
    
    def _prepare_inputs(
        self,
        molecules: "DGLMoleculeOrBatch",
        labels: typing.Dict[str, "torch.Tensor"],
        predictions: typing.Dict[str, "torch.Tensor"],
    ):
        import torch

        inverse_distance_matrix = labels[self.inverse_distance_matrix_column]
        inverse_distance_matrix = inverse_distance_matrix.squeeze()
        n_grid_points = labels[self.esp_length_column].int()
        all_n_esps = labels[self.n_esp_column].int()
        charges = predictions[self.charge_label].squeeze().to(inverse_distance_matrix.dtype)
        all_n_atoms = tuple(map(int, molecules.n_atoms_per_molecule))
        all_charges = torch.split(charges, all_n_atoms)

        return all_n_atoms, all_n_esps, all_charges, n_grid_points, inverse_distance_matrix
        
    
    def evaluate_target(
        self,
        molecules: "DGLMoleculeOrBatch",
        labels: typing.Dict[str, "torch.Tensor"],
        predictions: typing.Dict[str, "torch.Tensor"],
        readout_modules: typing.Dict[str, ReadoutModule],
    ) -> "torch.Tensor":
        import torch

        all_n_atoms, all_n_esps, all_charges, n_grid_points, inverse_distance_matrix = self._prepare_inputs(
            molecules, labels, predictions
        )       

        esps = []
        esp_counter = 0
        n_esp_counter = 0

        for n_atoms, n_esps, mol_charge in zip(
            all_n_atoms,
            all_n_esps,
            all_charges
        ):
            # mol_charge = all_charges[atom_counter:atom_counter+n_atoms]
            for i in range(n_esps):
                n_grid = n_grid_points[n_esp_counter]
                grid_increment = n_grid * n_atoms
                inv_dist = inverse_distance_matrix[:grid_increment]
                inv_dist = inv_dist.reshape((n_grid, n_atoms))
                esps.append(torch.matmul(inv_dist, mol_charge).reshape(-1))
                n_esp_counter += 1
                inverse_distance_matrix = inverse_distance_matrix[grid_increment:]
                esp_counter += n_grid

        return torch.cat(esps)
        




TargetType = typing.Union[
    MultipleDipoleTarget,
    ReadoutTarget,
    HeavyAtomReadoutTarget,
    SingleDipoleTarget,
    MultipleESPTarget,
    GeneralLinearFitTarget
]<|MERGE_RESOLUTION|>--- conflicted
+++ resolved
@@ -239,11 +239,6 @@
         readout_modules: typing.Dict[str, ReadoutModule],
     ) -> "torch.Tensor":
         return predictions[self.prediction_label]
-<<<<<<< HEAD
-=======
-    
-        
->>>>>>> b0d5db51
 
 
 
