--- conflicted
+++ resolved
@@ -11,9 +11,6 @@
 
 if typing.TYPE_CHECKING:
     import torch
-<<<<<<< HEAD
-
-=======
 
 
 __all__ = [
@@ -22,7 +19,6 @@
     "MAEMetric",
 ]
 
->>>>>>> b0d5db51
 
 class BaseMetric(ImmutableModel, abc.ABC):
     """
