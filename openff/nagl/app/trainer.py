--- conflicted
+++ resolved
@@ -36,10 +36,6 @@
     validation_set_paths: Tuple[pathlib.Path, ...] = tuple()
     test_set_paths: Tuple[pathlib.Path, ...] = tuple()
     output_directory: pathlib.Path = "."
-<<<<<<< HEAD
-    # output_data_path: pathlib.Path = "nagl-data-module.pkl"
-=======
->>>>>>> d93826c4
     training_batch_size: Optional[int] = None
     validation_batch_size: Optional[int] = None
     test_batch_size: Optional[int] = None
@@ -63,22 +59,6 @@
         v = [pathlib.Path(x).resolve() for x in v]
         return v
 
-<<<<<<< HEAD
-    # @validator("convolution_architecture", pre=True)
-    # def _validate_convolution_architecture(cls, v):
-    #     return GCNStackMeta._get_class(v)
-
-    # @validator("postprocess_layer", pre=True)
-    # def _validate_postprocess_layer(cls, v):
-    #     return PostprocessLayerMeta._get_class(v)
-    
-    # @validator("activation_function", pre=True)
-    # def _validate_activation_function(cls, v):
-    #     return ActivationFunction._get_class(v)
-
-    
-=======
->>>>>>> d93826c4
     @validator("atom_features", "bond_features", pre=True)
     def _validate_atom_features(cls, v, field):
         if isinstance(v, dict):
@@ -107,17 +87,6 @@
 
     def to_simple_dict(self):
         dct = self.dict()
-<<<<<<< HEAD
-        dct["atom_features"] = tuple([
-            {f.feature_name: f.dict(exclude={"feature_name"})}
-            for f in self.atom_features
-        ])
-
-        dct["bond_features"] = tuple([
-            {f.feature_name: f.dict(exclude={"feature_name"})}
-            for f in self.bond_features
-        ])
-=======
         dct["atom_features"] = tuple(
             [
                 {f.feature_name: f.dict(exclude={"feature_name"})}
@@ -131,7 +100,6 @@
                 for f in self.bond_features
             ]
         )
->>>>>>> d93826c4
         new_dict = dict(dct)
         for k, v in dct.items():
             if isinstance(v, pathlib.Path):
@@ -201,10 +169,6 @@
             test_set_paths=self.test_set_paths,
             test_batch_size=self.test_batch_size,
             use_cached_data=self.use_cached_data,
-<<<<<<< HEAD
-            # output_path=self.output_data_path,
-=======
->>>>>>> d93826c4
             data_cache_directory=self.data_cache_directory,
         )
 
@@ -223,50 +187,6 @@
             bond_features=self.bond_features,
         )
         return model
-<<<<<<< HEAD
-
-        # convolution_module = self._set_up_convolution_module()
-        # readout_module = self._set_up_readout_module()
-        # model = DGLMoleculeLightningModel(
-        #     convolution_module=convolution_module,
-        #     readout_modules={self.readout_name: readout_module},
-        #     learning_rate=self.learning_rate,
-        # )
-        # return model
-
-    # def _set_up_convolution_module(self):
-    #     hd = [self.n_convolution_hidden_features] * self.n_convolution_layers
-    #     return ConvolutionModule(
-    #         architecture=self.convolution_architecture,
-    #         n_input_features=self.n_atom_features,
-    #         hidden_feature_sizes=hd,
-    #     )
-
-    # def _set_up_readout_module(self):
-    #     hd = [self.n_readout_hidden_features] * self.n_readout_layers
-    #     # TODO: unhardcode this
-    #     hd.append(2)
-    #     readout_activation = [self.activation_function] * self.n_readout_layers
-    #     readout_activation.append(ActivationFunction.Identity)
-    #     return ReadoutModule(
-    #         pooling_layer=PoolAtomFeatures(),
-    #         readout_layers=SequentialLayers.with_layers(
-    #             n_input_features=self.n_convolution_hidden_features,
-    #             hidden_feature_sizes=hd,
-    #             layer_activation_functions=readout_activation,
-    #         ),
-    #         postprocess_layer=self.postprocess_layer(),
-    #     )
-
-    # def compute_property(self, molecule: OFFMolecule) -> torch.Tensor:
-    #     dglmol = DGLMolecule.from_openff(
-    #         molecule,
-    #         atom_features=self.atom_features,
-    #         bond_features=self.bond_features,
-    #     )
-    #     return self.model.forward(dglmol)[self.readout_name]
-=======
->>>>>>> d93826c4
 
     def prepare(self):
         self._model = self._set_up_model()
@@ -295,11 +215,6 @@
         checkpoint_file: Optional[str] = None,
     ):
 
-<<<<<<< HEAD
-    def train(self, callbacks=(ModelCheckpoint(save_top_k=1, monitor="val_loss"),), logger_name: str = "default", checkpoint_file: Optional[str] = None):
-
-=======
->>>>>>> d93826c4
         if self._model is None:
             self.prepare()
 
