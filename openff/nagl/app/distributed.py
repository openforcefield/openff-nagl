import contextlib
import dataclasses
import functools
import logging
import math
import traceback
from typing import Any, Callable, List, Literal

import tqdm

logger = logging.getLogger(__name__)


@dataclasses.dataclass
class Manager:
    """Helper class to manage batched work on a cluster"""

    batch_size: int = -1
    n_workers: int = -1
    worker_type: Literal["lsf", "local"] = "local"
    queue: str = "cpuqueue"
    conda_environment: str = "openff-nagl"
    memory: int = 4  # GB
    walltime: int = 32  # hours

    def __post_init__(self):
        self.entries = []
        self.n_entries = 0
        self.cluster = None
        self.client = None

    def set_entries(self, entries: List[Any], n_entries=None):
        self.entries = entries
        if n_entries is None:
            n_entries = len(entries)
        self.n_entries = n_entries
        self.reconcile_batch_workers()
<<<<<<< HEAD
        
=======
>>>>>>> d93826c4

    def reconcile_batch_workers(self):
        if self.batch_size < 0:
            n_batches = 1
            self.batch_size = self.n_entries
        else:
            n_batches = int(math.ceil(self.n_entries / self.batch_size))
        n_workers = self.n_workers
        if n_workers < 0:
            n_workers = n_batches
        if n_workers > n_batches:
            n_workers = n_batches
            logger.warning(
                f"More workers ({n_workers}) requested "
                f"than batches to compute ({n_batches}). "
                f"Setting n_workers={n_batches}"
            )
        self.n_batches = n_batches
        self.n_workers = n_workers

    def batch_entries(self):
        import itertools
<<<<<<< HEAD
=======

>>>>>>> d93826c4
        # contort around generators
        size = self.batch_size - 1
        entries = iter(self.entries)
        for x in entries:
<<<<<<< HEAD
            yield list(itertools.chain([x], itertools.islice(entries,size )))
=======
            yield list(itertools.chain([x], itertools.islice(entries, size)))
>>>>>>> d93826c4

        # for i in range(0, self.n_entries, self.batch_size):
        #     j = min(i + self.batch_size, self.n_entries)
        #     yield self.entries[i:j]

    def setup_lsf_cluster(self):
        import dask
        from dask_jobqueue import LSFCluster

        env_extra = dask.config.get("jobqueue.lsf.job-script-prologue", default=[])
        if not env_extra:
            env_extra = []
        env_extra.append(f"conda activate {self.conda_environment}")

        cluster = LSFCluster(
            queue=self.queue,
            cores=1,
            memory=f"{self.memory * 1e9}B",
            walltime=f"{self.walltime}:00",
            local_directory="dask-worker-space",
            log_directory="dask-worker-logs",
            job_script_prologue=env_extra,
        )
        cluster.scale(n=self.n_workers)
        return cluster

    def _set_up_cluster(self):
        from distributed import LocalCluster

        if self.worker_type == "lsf":
            cluster = self.setup_lsf_cluster()
        elif self.worker_type == "local":
            cluster = LocalCluster(n_workers=self.n_workers)
        else:
            raise NotImplementedError()
        return cluster

    def set_up_cluster(self):
        from dask import distributed

        if self.cluster is None:
            self.cluster = self._set_up_cluster()
            self.client = distributed.Client(self.cluster)

    def submit_to_client(self, submit_function):
        self.set_up_cluster()
        futures = [
            self.client.submit(submit_function, batch) for batch in self.batch_entries()
        ]
        return futures

    def __enter__(self):
        self.set_up_cluster()
        return self

    def __exit__(self, *args):
        self.conclude()

    def conclude(self):
        if self.worker_type == "lsf":
            self.cluster.scale(n=0)
        # self.client.shutdown()
        # self.cluster = self.client = None

    @staticmethod
    def store_futures_and_log(
        futures,
        store_function: Callable,
        log_file: str,
        aggregate_function: Callable = lambda x: x,
        n_batches: int = None,
        desc: str = None,
    ):
        from dask import distributed

        from openff.nagl.cli.utils import (
            try_and_return_error,
            write_error_to_file_object,
        )

        log_file = str(log_file)
        with open(log_file, "w") as f:
            for future in tqdm.tqdm(
                distributed.as_completed(futures, raise_errors=False),
                total=n_batches,
                desc=desc,
                ncols=80,
            ):

                def aggregator():
                    return aggregate_function(future.result())

                results, error = try_and_return_error(aggregator)
                if error is not None:
                    write_error_to_file_object(f, error)
                    continue

                for result, error in tqdm.tqdm(
                    results,
                    desc="storing batch",
                    ncols=80,
                ):
                    if result is not None and error is None:
                        storer = functools.partial(store_function, result)
                        _, error = try_and_return_error(
                            storer,
                            error="Could not store result",
                        )

                    if error is not None:
                        write_error_to_file_object(f, error)

                future.release()

        logger.info(f"Logged errors to {log_file}")<|MERGE_RESOLUTION|>--- conflicted
+++ resolved
@@ -35,10 +35,6 @@
             n_entries = len(entries)
         self.n_entries = n_entries
         self.reconcile_batch_workers()
-<<<<<<< HEAD
-        
-=======
->>>>>>> d93826c4
 
     def reconcile_batch_workers(self):
         if self.batch_size < 0:
@@ -61,19 +57,11 @@
 
     def batch_entries(self):
         import itertools
-<<<<<<< HEAD
-=======
-
->>>>>>> d93826c4
         # contort around generators
         size = self.batch_size - 1
         entries = iter(self.entries)
         for x in entries:
-<<<<<<< HEAD
-            yield list(itertools.chain([x], itertools.islice(entries,size )))
-=======
             yield list(itertools.chain([x], itertools.islice(entries, size)))
->>>>>>> d93826c4
 
         # for i in range(0, self.n_entries, self.batch_size):
         #     j = min(i + self.batch_size, self.n_entries)
